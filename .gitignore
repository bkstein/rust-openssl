target/
Cargo.lock
.idea/
*.iml
<<<<<<< HEAD
*.tmp
.vscode/
*.tmp
=======
.vscode/
>>>>>>> a76fd75e
<|MERGE_RESOLUTION|>--- conflicted
+++ resolved
@@ -2,10 +2,5 @@
 Cargo.lock
 .idea/
 *.iml
-<<<<<<< HEAD
-*.tmp
 .vscode/
-*.tmp
-=======
-.vscode/
->>>>>>> a76fd75e
+*.tmp