use libc::*;

#[allow(unused_imports)]
use *;

#[derive(Copy, Clone)]
pub enum ASN1_BOOLEAN {}
pub enum ASN1_ENUMERATED {}
pub enum ASN1_INTEGER {}
pub enum ASN1_GENERALIZEDTIME {}
pub enum ASN1_STRING {}
pub enum ASN1_BIT_STRING {}
pub enum ASN1_TIME {}
<<<<<<< HEAD
pub enum ASN1_TYPE {}
=======
pub enum ASN1_OBJECT {}
>>>>>>> afcefb32
pub enum ASN1_OCTET_STRING {}
pub enum ASN1_PRINTABLESTRING {}
pub enum ASN1_T61STRING {}
pub enum ASN1_IA5STRING {}
pub enum ASN1_GENERALSTRING {}
pub enum ASN1_BMPSTRING {}
pub enum ASN1_UNIVERSALSTRING {}
pub enum ASN1_UTCTIME {}
pub enum ASN1_VISIBLESTRING {}
pub enum ASN1_UTF8STRING {}
pub enum ASN1_VALUE {}

pub enum bio_st {} // FIXME remove
cfg_if! {
    if #[cfg(any(ossl110, libressl280))] {
        pub enum BIO {}
    } else {
        #[repr(C)]
        pub struct BIO {
            pub method: *mut BIO_METHOD,
            pub callback: Option<
                unsafe extern "C" fn(*mut BIO, c_int, *const c_char, c_int, c_long, c_long) -> c_long,
            >,
            pub cb_arg: *mut c_char,
            pub init: c_int,
            pub shutdown: c_int,
            pub flags: c_int,
            pub retry_reason: c_int,
            pub num: c_int,
            pub ptr: *mut c_void,
            pub next_bio: *mut BIO,
            pub prev_bio: *mut BIO,
            pub references: c_int,
            pub num_read: c_ulong,
            pub num_write: c_ulong,
            pub ex_data: CRYPTO_EX_DATA,
        }
    }
}
cfg_if! {
    if #[cfg(ossl110)] {
        pub enum BIGNUM {}
    } else {
        #[repr(C)]
        pub struct BIGNUM {
            pub d: *mut BN_ULONG,
            pub top: c_int,
            pub dmax: c_int,
            pub neg: c_int,
            pub flags: c_int,
        }
    }
}
pub enum BN_BLINDING {}
pub enum BN_MONT_CTX {}

pub enum BN_CTX {}
pub enum BN_GENCB {}

cfg_if! {
    if #[cfg(any(ossl110, libressl280))] {
        pub enum EVP_CIPHER {}
    } else {
        #[repr(C)]
        pub struct EVP_CIPHER {
            pub nid: c_int,
            pub block_size: c_int,
            pub key_len: c_int,
            pub iv_len: c_int,
            pub flags: c_ulong,
            pub init: Option<
                unsafe extern "C" fn(*mut EVP_CIPHER_CTX, *const c_uchar, *const c_uchar, c_int) -> c_int,
            >,
            pub do_cipher: Option<
                unsafe extern "C" fn(*mut EVP_CIPHER_CTX, *mut c_uchar, *const c_uchar, size_t) -> c_int,
            >,
            pub cleanup: Option<unsafe extern "C" fn(*mut EVP_CIPHER_CTX) -> c_int>,
            pub ctx_size: c_int,
            pub set_asn1_parameters:
                Option<unsafe extern "C" fn(*mut EVP_CIPHER_CTX, *mut ASN1_TYPE) -> c_int>,
            pub get_asn1_parameters:
                Option<unsafe extern "C" fn(*mut EVP_CIPHER_CTX, *mut ASN1_TYPE) -> c_int>,
            pub ctrl:
                Option<unsafe extern "C" fn(*mut EVP_CIPHER_CTX, c_int, c_int, *mut c_void) -> c_int>,
            pub app_data: *mut c_void,
        }
    }
}
pub enum EVP_CIPHER_CTX {}
pub enum EVP_MD {}
cfg_if! {
    if #[cfg(any(ossl110, libressl280))] {
        pub enum EVP_MD_CTX {}
    } else {
        #[repr(C)]
        pub struct EVP_MD_CTX {
            digest: *mut EVP_MD,
            engine: *mut ENGINE,
            flags: c_ulong,
            md_data: *mut c_void,
            pctx: *mut EVP_PKEY_CTX,
            update: *mut c_void,
        }
    }
}

pub enum PKCS8_PRIV_KEY_INFO {}

pub enum EVP_PKEY_ASN1_METHOD {}

pub enum EVP_PKEY_CTX {}

cfg_if! {
    if #[cfg(any(ossl110, libressl280))] {
        pub enum HMAC_CTX {}
    } else {
        #[repr(C)]
        pub struct HMAC_CTX {
            md: *mut EVP_MD,
            md_ctx: EVP_MD_CTX,
            i_ctx: EVP_MD_CTX,
            o_ctx: EVP_MD_CTX,
            key_length: c_uint,
            key: [c_uchar; 128],
        }
    }
}

cfg_if! {
    if #[cfg(any(ossl110, libressl280))] {
        pub enum DH {}
    } else {
        #[repr(C)]
        pub struct DH {
            pub pad: c_int,
            pub version: c_int,
            pub p: *mut ::BIGNUM,
            pub g: *mut ::BIGNUM,
            pub length: c_long,
            pub pub_key: *mut ::BIGNUM,
            pub priv_key: *mut ::BIGNUM,
            pub flags: c_int,
            pub method_mont_p: *mut ::BN_MONT_CTX,
            pub q: *mut ::BIGNUM,
            pub j: *mut ::BIGNUM,
            pub seed: *mut c_uchar,
            pub seedlen: c_int,
            pub counter: *mut ::BIGNUM,
            pub references: c_int,
            pub ex_data: ::CRYPTO_EX_DATA,
            pub meth: *const ::DH_METHOD,
            pub engine: *mut ::ENGINE,
        }
    }
}
pub enum DH_METHOD {}

cfg_if! {
    if #[cfg(any(ossl110, libressl280))] {
        pub enum DSA {}
    } else {
        #[repr(C)]
        pub struct DSA {
            pub pad: c_int,
            pub version: c_long,
            pub write_params: c_int,

            pub p: *mut BIGNUM,
            pub q: *mut BIGNUM,
            pub g: *mut BIGNUM,
            pub pub_key: *mut BIGNUM,
            pub priv_key: *mut BIGNUM,
            pub kinv: *mut BIGNUM,
            pub r: *mut BIGNUM,

            pub flags: c_int,
            pub method_mont_p: *mut BN_MONT_CTX,
            pub references: c_int,
            pub ex_data: CRYPTO_EX_DATA,
            pub meth: *const DSA_METHOD,
            pub engine: *mut ENGINE,
        }
    }
}
pub enum DSA_METHOD {}

cfg_if! {
    if #[cfg(any(ossl110, libressl280))] {
        pub enum RSA {}
    } else if #[cfg(libressl)] {
        #[repr(C)]
        pub struct RSA {
            pub pad: c_int,
            pub version: c_long,
            pub meth: *const ::RSA_METHOD,

            pub engine: *mut ::ENGINE,
            pub n: *mut ::BIGNUM,
            pub e: *mut ::BIGNUM,
            pub d: *mut ::BIGNUM,
            pub p: *mut ::BIGNUM,
            pub q: *mut ::BIGNUM,
            pub dmp1: *mut ::BIGNUM,
            pub dmq1: *mut ::BIGNUM,
            pub iqmp: *mut ::BIGNUM,

            pub ex_data: ::CRYPTO_EX_DATA,
            pub references: c_int,
            pub flags: c_int,

            pub _method_mod_n: *mut ::BN_MONT_CTX,
            pub _method_mod_p: *mut ::BN_MONT_CTX,
            pub _method_mod_q: *mut ::BN_MONT_CTX,

            pub blinding: *mut ::BN_BLINDING,
            pub mt_blinding: *mut ::BN_BLINDING,
        }
    } else {
        #[repr(C)]
        pub struct RSA {
            pub pad: c_int,
            pub version: c_long,
            pub meth: *const ::RSA_METHOD,

            pub engine: *mut ::ENGINE,
            pub n: *mut ::BIGNUM,
            pub e: *mut ::BIGNUM,
            pub d: *mut ::BIGNUM,
            pub p: *mut ::BIGNUM,
            pub q: *mut ::BIGNUM,
            pub dmp1: *mut ::BIGNUM,
            pub dmq1: *mut ::BIGNUM,
            pub iqmp: *mut ::BIGNUM,

            pub ex_data: ::CRYPTO_EX_DATA,
            pub references: c_int,
            pub flags: c_int,

            pub _method_mod_n: *mut ::BN_MONT_CTX,
            pub _method_mod_p: *mut ::BN_MONT_CTX,
            pub _method_mod_q: *mut ::BN_MONT_CTX,

            pub bignum_data: *mut c_char,
            pub blinding: *mut ::BN_BLINDING,
            pub mt_blinding: *mut ::BN_BLINDING,
        }
    }
}
pub enum RSA_METHOD {}

pub enum EC_KEY {}

cfg_if! {
    if #[cfg(any(ossl110, libressl280))] {
        pub enum X509 {}
    } else if #[cfg(libressl)] {
        #[repr(C)]
        pub struct X509 {
            pub cert_info: *mut X509_CINF,
            pub sig_alg: *mut ::X509_ALGOR,
            pub signature: *mut ::ASN1_BIT_STRING,
            pub valid: c_int,
            pub references: c_int,
            pub name: *mut c_char,
            pub ex_data: ::CRYPTO_EX_DATA,
            pub ex_pathlen: c_long,
            pub ex_pcpathlen: c_long,
            pub ex_flags: c_ulong,
            pub ex_kusage: c_ulong,
            pub ex_xkusage: c_ulong,
            pub ex_nscert: c_ulong,
            skid: *mut c_void,
            akid: *mut c_void,
            policy_cache: *mut c_void,
            crldp: *mut c_void,
            altname: *mut c_void,
            nc: *mut c_void,
            #[cfg(not(osslconf = "OPENSSL_NO_SHA"))]
            sha1_hash: [c_uchar; 20],
            aux: *mut c_void,
        }
    } else {
        #[repr(C)]
        pub struct X509 {
            pub cert_info: *mut X509_CINF,
            pub sig_alg: *mut X509_ALGOR,
            pub signature: *mut ASN1_BIT_STRING,
            pub valid: c_int,
            pub references: c_int,
            pub name: *mut c_char,
            pub ex_data: CRYPTO_EX_DATA,
            pub ex_pathlen: c_long,
            pub ex_pcpathlen: c_long,
            pub ex_flags: c_ulong,
            pub ex_kusage: c_ulong,
            pub ex_xkusage: c_ulong,
            pub ex_nscert: c_ulong,
            skid: *mut c_void,
            akid: *mut c_void,
            policy_cache: *mut c_void,
            crldp: *mut c_void,
            altname: *mut c_void,
            nc: *mut c_void,
            #[cfg(not(osslconf = "OPENSSL_NO_RFC3779"))]
            rfc3779_addr: *mut c_void,
            #[cfg(not(osslconf = "OPENSSL_NO_RFC3779"))]
            rfc3779_asid: *mut c_void,
            #[cfg(not(osslconf = "OPENSSL_NO_SHA"))]
            sha1_hash: [c_uchar; 20],
            aux: *mut c_void,
        }
    }
}
cfg_if! {
    if #[cfg(ossl110)] {
        pub enum X509_ALGOR {}
    } else {
        #[repr(C)]
        pub struct X509_ALGOR {
            pub algorithm: *mut ::ASN1_OBJECT,
            parameter: *mut c_void,
        }
    }
}

stack!(stack_st_X509_ALGOR);

pub enum X509_LOOKUP_METHOD {}

pub enum X509_NAME {}

cfg_if! {
    if #[cfg(any(ossl110, libressl270))] {
        pub enum X509_STORE {}
    } else {
        #[repr(C)]
        pub struct X509_STORE {
            cache: c_int,
            pub objs: *mut stack_st_X509_OBJECT,
            get_cert_methods: *mut stack_st_X509_LOOKUP,
            param: *mut X509_VERIFY_PARAM,
            verify: Option<extern "C" fn(ctx: *mut X509_STORE_CTX) -> c_int>,
            verify_cb: Option<extern "C" fn(ok: c_int, ctx: *mut X509_STORE_CTX) -> c_int>,
            get_issuer: Option<
                extern "C" fn(issuer: *mut *mut X509, ctx: *mut X509_STORE_CTX, x: *mut X509) -> c_int,
            >,
            check_issued:
                Option<extern "C" fn(ctx: *mut X509_STORE_CTX, x: *mut X509, issuer: *mut X509) -> c_int>,
            check_revocation: Option<extern "C" fn(ctx: *mut X509_STORE_CTX) -> c_int>,
            get_crl: Option<
                extern "C" fn(ctx: *mut X509_STORE_CTX, crl: *mut *mut X509_CRL, x: *mut X509) -> c_int,
            >,
            check_crl: Option<extern "C" fn(ctx: *mut X509_STORE_CTX, crl: *mut X509_CRL) -> c_int>,
            cert_crl:
                Option<extern "C" fn(ctx: *mut X509_STORE_CTX, crl: *mut X509_CRL, x: *mut X509) -> c_int>,
            lookup_certs:
                Option<extern "C" fn(ctx: *mut X509_STORE_CTX, nm: *const X509_NAME) -> *mut stack_st_X509>,
            lookup_crls: Option<
                extern "C" fn(ctx: *const X509_STORE_CTX, nm: *const X509_NAME) -> *mut stack_st_X509_CRL,
            >,
            cleanup: Option<extern "C" fn(ctx: *mut X509_STORE_CTX) -> c_int>,
            ex_data: CRYPTO_EX_DATA,
            references: c_int,
        }
    }
}

pub enum X509_STORE_CTX {}

cfg_if! {
    if #[cfg(any(ossl110, libressl280))] {
        pub enum X509_VERIFY_PARAM {}
    } else if #[cfg(libressl251)] {
        #[repr(C)]
        pub struct X509_VERIFY_PARAM {
            pub name: *mut c_char,
            pub check_time: time_t,
            pub inh_flags: c_ulong,
            pub flags: c_ulong,
            pub purpose: c_int,
            pub trust: c_int,
            pub depth: c_int,
            pub policies: *mut stack_st_ASN1_OBJECT,
            id: *mut c_void,
        }
    } else if #[cfg(libressl)] {
        #[repr(C)]
        pub struct X509_VERIFY_PARAM {
            pub name: *mut c_char,
            pub check_time: time_t,
            pub inh_flags: c_ulong,
            pub flags: c_ulong,
            pub purpose: c_int,
            pub trust: c_int,
            pub depth: c_int,
            pub policies: *mut stack_st_ASN1_OBJECT,
            //pub id: *mut X509_VERIFY_PARAM_ID,
        }
    } else {
        #[repr(C)]
        pub struct X509_VERIFY_PARAM {
            pub name: *mut c_char,
            pub check_time: time_t,
            pub inh_flags: c_ulong,
            pub flags: c_ulong,
            pub purpose: c_int,
            pub trust: c_int,
            pub depth: c_int,
            pub policies: *mut stack_st_ASN1_OBJECT,
            #[cfg(ossl102)]
            pub id: *mut X509_VERIFY_PARAM_ID,
        }
    }
}

cfg_if! {
    if #[cfg(any(ossl110, libressl270))] {
        pub enum X509_OBJECT {}
    } else {
        #[repr(C)]
        pub struct X509_OBJECT {
            pub type_: c_int,
            pub data: X509_OBJECT_data,
        }
        #[repr(C)]
        pub union X509_OBJECT_data {
            pub ptr: *mut c_char,
            pub x509: *mut X509,
            pub crl: *mut X509_CRL,
            pub pkey: *mut EVP_PKEY,
        }
    }
}

pub enum X509_LOOKUP {}

#[repr(C)]
pub struct X509V3_CTX {
    flags: c_int,
    issuer_cert: *mut c_void,
    subject_cert: *mut c_void,
    subject_req: *mut c_void,
    crl: *mut c_void,
    db_meth: *mut c_void,
    db: *mut c_void,
    #[cfg(ossl300)]
    issuer_pkey: *mut c_void,
    // I like the last comment line, it is copied from OpenSSL sources:
    // Maybe more here
}
pub enum CONF {}
#[cfg(ossl110)]
pub enum OPENSSL_INIT_SETTINGS {}

pub enum ENGINE {}
cfg_if! {
    if #[cfg(any(ossl110, libressl280))] {
        pub enum SSL {}
    } else if #[cfg(libressl251)] {
        #[repr(C)]
        pub struct SSL {
            version: c_int,
            method: *const ::SSL_METHOD,
            rbio: *mut ::BIO,
            wbio: *mut ::BIO,
            bbio: *mut ::BIO,
            pub server: c_int,
            s3: *mut c_void,
            d1: *mut c_void,
            param: *mut c_void,
            cipher_list: *mut stack_st_SSL_CIPHER,
            cert: *mut c_void,
            sid_ctx_length: c_uint,
            sid_ctx: [c_uchar; ::SSL_MAX_SID_CTX_LENGTH as usize],
            session: *mut ::SSL_SESSION,
            verify_mode: c_int,
            error: c_int,
            error_code: c_int,
            ctx: *mut ::SSL_CTX,
            verify_result: c_long,
            references: c_int,
            client_version: c_int,
            max_send_fragment: c_uint,
            tlsext_hostname: *mut c_char,
            tlsext_status_type: c_int,
            initial_ctx: *mut ::SSL_CTX,
            enc_read_ctx: *mut ::EVP_CIPHER_CTX,
            read_hash: *mut EVP_MD_CTX,
            internal: *mut c_void,
        }
    } else if #[cfg(libressl)] {
        #[repr(C)]
        pub struct SSL {
            version: c_int,
            type_: c_int,
            method: *const ::SSL_METHOD,
            rbio: *mut c_void,
            wbio: *mut c_void,
            bbio: *mut c_void,
            rwstate: c_int,
            in_handshake: c_int,
            handshake_func: Option<unsafe extern "C" fn(*mut SSL) -> c_int>,
            pub server: c_int,
            new_session: c_int,
            quiet_shutdown: c_int,
            shutdown: c_int,
            state: c_int,
            rstate: c_int,
            init_buf: *mut c_void,
            init_msg: *mut c_void,
            init_num: c_int,
            init_off: c_int,
            packet: *mut c_uchar,
            packet_length: c_uint,
            s3: *mut c_void,
            d1: *mut c_void,
            read_ahead: c_int,
            msg_callback: Option<
                unsafe extern "C" fn(c_int,
                                    c_int,
                                    c_int,
                                    *const c_void,
                                    size_t,
                                    *mut SSL,
                                    *mut c_void),
            >,
            msg_callback_arg: *mut c_void,
            hit: c_int,
            param: *mut c_void,
            cipher_list: *mut stack_st_SSL_CIPHER,
            cipher_list_by_id: *mut stack_st_SSL_CIPHER,
            mac_flags: c_int,
            aead_read_ctx: *mut c_void,
            enc_read_ctx: *mut ::EVP_CIPHER_CTX,
            read_hash: *mut ::EVP_MD_CTX,
            aead_write_ctx: *mut c_void,
            enc_write_ctx: *mut ::EVP_CIPHER_CTX,
            write_hash: *mut ::EVP_MD_CTX,
            cert: *mut c_void,
            sid_ctx_length: c_uint,
            sid_ctx: [c_uchar; ::SSL_MAX_SID_CTX_LENGTH as usize],
            session: *mut ::SSL_SESSION,
            generate_session_id: ::GEN_SESSION_CB,
            verify_mode: c_int,
            verify_callback: Option<unsafe extern "C" fn(c_int, *mut ::X509_STORE_CTX) -> c_int>,
            info_callback: Option<unsafe extern "C" fn(*mut SSL, c_int, c_int)>,
            error: c_int,
            error_code: c_int,
            ctx: *mut ::SSL_CTX,
            debug: c_int,
            verify_result: c_long,
            ex_data: ::CRYPTO_EX_DATA,
            client_CA: *mut stack_st_X509_NAME,
            references: c_int,
            options: c_ulong,
            mode: c_ulong,
            max_cert_list: c_long,
            first_packet: c_int,
            client_version: c_int,
            max_send_fragment: c_uint,
            tlsext_debug_cb:
                Option<unsafe extern "C" fn(*mut SSL, c_int, c_int, *mut c_uchar, c_int, *mut c_void)>,
            tlsext_debug_arg: *mut c_void,
            tlsext_hostname: *mut c_char,
            servername_done: c_int,
            tlsext_status_type: c_int,
            tlsext_status_expected: c_int,
            tlsext_ocsp_ids: *mut c_void,
            tlsext_ocsp_exts: *mut c_void,
            tlsext_ocsp_resp: *mut c_uchar,
            tlsext_ocsp_resplen: c_int,
            tlsext_ticket_expected: c_int,
            tlsext_ecpointformatlist_length: size_t,
            tlsext_ecpointformatlist: *mut c_uchar,
            tlsext_ellipticcurvelist_length: size_t,
            tlsext_ellipticcurvelist: *mut c_uchar,
            tlsext_session_ticket: *mut c_void,
            tlsext_session_ticket_ext_cb: ::tls_session_ticket_ext_cb_fn,
            tls_session_ticket_ext_cb_arg: *mut c_void,
            tls_session_secret_cb: ::tls_session_secret_cb_fn,
            tls_session_secret_cb_arg: *mut c_void,
            initial_ctx: *mut ::SSL_CTX,
            next_proto_negotiated: *mut c_uchar,
            next_proto_negotiated_len: c_uchar,
            srtp_profiles: *mut c_void,
            srtp_profile: *mut c_void,
            tlsext_heartbeat: c_uint,
            tlsext_hb_pending: c_uint,
            tlsext_hb_seq: c_uint,
            alpn_client_proto_list: *mut c_uchar,
            alpn_client_proto_list_len: c_uint,
            renegotiate: c_int,
        }
    } else {
        #[repr(C)]
        pub struct SSL {
            version: c_int,
            type_: c_int,
            method: *const ::SSL_METHOD,
            rbio: *mut c_void,
            wbio: *mut c_void,
            bbio: *mut c_void,
            rwstate: c_int,
            in_handshake: c_int,
            handshake_func: Option<unsafe extern "C" fn(*mut SSL) -> c_int>,
            pub server: c_int,
            new_session: c_int,
            quiet_session: c_int,
            shutdown: c_int,
            state: c_int,
            rstate: c_int,
            init_buf: *mut c_void,
            init_msg: *mut c_void,
            init_num: c_int,
            init_off: c_int,
            packet: *mut c_uchar,
            packet_length: c_uint,
            s2: *mut c_void,
            s3: *mut c_void,
            d1: *mut c_void,
            read_ahead: c_int,
            msg_callback: Option<
                unsafe extern "C" fn(c_int, c_int, c_int, *const c_void, size_t, *mut SSL, *mut c_void),
            >,
            msg_callback_arg: *mut c_void,
            hit: c_int,
            param: *mut c_void,
            cipher_list: *mut stack_st_SSL_CIPHER,
            cipher_list_by_id: *mut stack_st_SSL_CIPHER,
            mac_flags: c_int,
            enc_read_ctx: *mut ::EVP_CIPHER_CTX,
            read_hash: *mut ::EVP_MD_CTX,
            expand: *mut c_void,
            enc_write_ctx: *mut ::EVP_CIPHER_CTX,
            write_hash: *mut ::EVP_MD_CTX,
            compress: *mut c_void,
            cert: *mut c_void,
            sid_ctx_length: c_uint,
            sid_ctx: [c_uchar; ::SSL_MAX_SID_CTX_LENGTH as usize],
            session: *mut ::SSL_SESSION,
            generate_session_id: ::GEN_SESSION_CB,
            verify_mode: c_int,
            verify_callback: Option<unsafe extern "C" fn(c_int, *mut ::X509_STORE_CTX) -> c_int>,
            info_callback: Option<unsafe extern "C" fn(*mut SSL, c_int, c_int)>,
            error: c_int,
            error_code: c_int,
            #[cfg(not(osslconf = "OPENSSL_NO_KRB5"))]
            kssl_ctx: *mut c_void,
            #[cfg(not(osslconf = "OPENSSL_NO_PSK"))]
            psk_client_callback: Option<
                unsafe extern "C" fn(*mut SSL, *const c_char, *mut c_char, c_uint, *mut c_uchar, c_uint)
                    -> c_uint,
            >,
            #[cfg(not(osslconf = "OPENSSL_NO_PSK"))]
            psk_server_callback:
                Option<unsafe extern "C" fn(*mut SSL, *const c_char, *mut c_uchar, c_uint) -> c_uint>,
            ctx: *mut ::SSL_CTX,
            debug: c_int,
            verify_result: c_long,
            ex_data: ::CRYPTO_EX_DATA,
            client_CA: *mut stack_st_X509_NAME,
            references: c_int,
            options: c_ulong,
            mode: c_ulong,
            max_cert_list: c_long,
            first_packet: c_int,
            client_version: c_int,
            max_send_fragment: c_uint,
            #[cfg(not(osslconf = "OPENSSL_NO_TLSEXT"))]
            tlsext_debug_cb:
                Option<unsafe extern "C" fn(*mut SSL, c_int, c_int, *mut c_uchar, c_int, *mut c_void)>,
            #[cfg(not(osslconf = "OPENSSL_NO_TLSEXT"))]
            tlsext_debug_arg: *mut c_void,
            #[cfg(not(osslconf = "OPENSSL_NO_TLSEXT"))]
            tlsext_hostname: *mut c_char,
            #[cfg(not(osslconf = "OPENSSL_NO_TLSEXT"))]
            servername_done: c_int,
            #[cfg(not(osslconf = "OPENSSL_NO_TLSEXT"))]
            tlsext_status_type: c_int,
            #[cfg(not(osslconf = "OPENSSL_NO_TLSEXT"))]
            tlsext_status_expected: c_int,
            #[cfg(not(osslconf = "OPENSSL_NO_TLSEXT"))]
            tlsext_ocsp_ids: *mut c_void,
            #[cfg(not(osslconf = "OPENSSL_NO_TLSEXT"))]
            tlsext_ocsp_exts: *mut c_void,
            #[cfg(not(osslconf = "OPENSSL_NO_TLSEXT"))]
            tlsext_ocsp_resp: *mut c_uchar,
            #[cfg(not(osslconf = "OPENSSL_NO_TLSEXT"))]
            tlsext_ocsp_resplen: c_int,
            #[cfg(not(osslconf = "OPENSSL_NO_TLSEXT"))]
            tlsext_ticket_expected: c_int,
            #[cfg(all(
                not(osslconf = "OPENSSL_NO_TLSEXT"),
                not(osslconf = "OPENSSL_NO_EC")
            ))]
            tlsext_ecpointformatlist_length: size_t,
            #[cfg(all(
                not(osslconf = "OPENSSL_NO_TLSEXT"),
                not(osslconf = "OPENSSL_NO_EC")
            ))]
            tlsext_ecpointformatlist: *mut c_uchar,
            #[cfg(all(
                not(osslconf = "OPENSSL_NO_TLSEXT"),
                not(osslconf = "OPENSSL_NO_EC")
            ))]
            tlsext_ellipticcurvelist_length: size_t,
            #[cfg(all(
                not(osslconf = "OPENSSL_NO_TLSEXT"),
                not(osslconf = "OPENSSL_NO_EC")
            ))]
            tlsext_ellipticcurvelist: *mut c_uchar,
            #[cfg(not(osslconf = "OPENSSL_NO_TLSEXT"))]
            tlsext_opaque_prf_input: *mut c_void,
            #[cfg(not(osslconf = "OPENSSL_NO_TLSEXT"))]
            tlsext_opaque_prf_input_len: size_t,
            #[cfg(not(osslconf = "OPENSSL_NO_TLSEXT"))]
            tlsext_session_ticket: *mut c_void,
            #[cfg(not(osslconf = "OPENSSL_NO_TLSEXT"))]
            tlsext_session_ticket_ext_cb: ::tls_session_ticket_ext_cb_fn,
            #[cfg(not(osslconf = "OPENSSL_NO_TLSEXT"))]
            tls_session_ticket_ext_cb_arg: *mut c_void,
            #[cfg(not(osslconf = "OPENSSL_NO_TLSEXT"))]
            tls_session_secret_cb: ::tls_session_secret_cb_fn,
            #[cfg(not(osslconf = "OPENSSL_NO_TLSEXT"))]
            tls_session_secret_cb_arg: *mut c_void,
            #[cfg(not(osslconf = "OPENSSL_NO_TLSEXT"))]
            initial_ctx: *mut ::SSL_CTX,
            #[cfg(all(
                not(osslconf = "OPENSSL_NO_TLSEXT"),
                not(osslconf = "OPENSSL_NO_NEXTPROTONEG")
            ))]
            next_proto_negotiated: *mut c_uchar,
            #[cfg(all(
                not(osslconf = "OPENSSL_NO_TLSEXT"),
                not(osslconf = "OPENSSL_NO_NEXTPROTONEG")
            ))]
            next_proto_negotiated_len: c_uchar,
            #[cfg(not(osslconf = "OPENSSL_NO_TLSEXT"))]
            srtp_profiles: *mut c_void,
            #[cfg(not(osslconf = "OPENSSL_NO_TLSEXT"))]
            srtp_profile: *mut c_void,
            #[cfg(not(osslconf = "OPENSSL_NO_TLSEXT"))]
            tlsext_heartbeat: c_uint,
            #[cfg(not(osslconf = "OPENSSL_NO_TLSEXT"))]
            tlsext_hb_pending: c_uint,
            #[cfg(not(osslconf = "OPENSSL_NO_TLSEXT"))]
            tlsext_hb_seq: c_uint,
            renegotiate: c_int,
            #[cfg(not(osslconf = "OPENSSL_NO_SRP"))]
            srp_ctx: ::SRP_CTX,
            #[cfg(all(not(osslconf = "OPENSSL_NO_TLSEXT"), ossl102))]
            alpn_client_proto_list: *mut c_uchar,
            #[cfg(all(not(osslconf = "OPENSSL_NO_TLSEXT"), ossl102))]
            alpn_client_proto_list_len: c_uint,
        }
    }
}
cfg_if! {
    if #[cfg(any(ossl110, libressl280))] {
        pub enum SSL_CTX {}
    } else if #[cfg(libressl251)] {
        #[repr(C)]
        pub struct SSL_CTX {
            method: *const ::SSL_METHOD,
            cipher_list: *mut stack_st_SSL_CIPHER,
            cert_store: *mut c_void,
            session_timeout: c_long,
            pub references: c_int,
            extra_certs: *mut stack_st_X509,
            verify_mode: c_int,
            sid_ctx_length: c_uint,
            sid_ctx: [c_uchar; ::SSL_MAX_SID_CTX_LENGTH as usize],
            param: *mut ::X509_VERIFY_PARAM,
            default_passwd_callback: *mut c_void,
            default_passwd_callback_userdata: *mut c_void,
            internal: *mut c_void,
        }
    } else if #[cfg(libressl)] {
        #[repr(C)]
        pub struct SSL_CTX {
            method: *mut c_void,
            cipher_list: *mut c_void,
            cipher_list_by_id: *mut c_void,
            cert_store: *mut c_void,
            sessions: *mut c_void,
            session_cache_size: c_ulong,
            session_cache_head: *mut c_void,
            session_cache_tail: *mut c_void,
            session_cache_mode: c_int,
            session_timeout: c_long,
            new_session_cb: *mut c_void,
            remove_session_cb: *mut c_void,
            get_session_cb: *mut c_void,
            stats: [c_int; 11],
            pub references: c_int,
            app_verify_callback: *mut c_void,
            app_verify_arg: *mut c_void,
            default_passwd_callback: *mut c_void,
            default_passwd_callback_userdata: *mut c_void,
            client_cert_cb: *mut c_void,
            app_gen_cookie_cb: *mut c_void,
            app_verify_cookie_cb: *mut c_void,
            ex_dat: ::CRYPTO_EX_DATA,
            rsa_md5: *mut c_void,
            md5: *mut c_void,
            sha1: *mut c_void,
            extra_certs: *mut c_void,
            comp_methods: *mut c_void,
            info_callback: *mut c_void,
            client_CA: *mut c_void,
            options: c_ulong,
            mode: c_ulong,
            max_cert_list: c_long,
            cert: *mut c_void,
            read_ahead: c_int,
            msg_callback: *mut c_void,
            msg_callback_arg: *mut c_void,
            verify_mode: c_int,
            sid_ctx_length: c_uint,
            sid_ctx: [c_uchar; 32],
            default_verify_callback: *mut c_void,
            generate_session_id: *mut c_void,
            param: *mut c_void,
            quiet_shutdown: c_int,
            max_send_fragment: c_uint,

            #[cfg(not(osslconf = "OPENSSL_NO_ENGINE"))]
            client_cert_engine: *mut c_void,

            tlsext_servername_callback: *mut c_void,
            tlsect_servername_arg: *mut c_void,
            tlsext_tick_key_name: [c_uchar; 16],
            tlsext_tick_hmac_key: [c_uchar; 16],
            tlsext_tick_aes_key: [c_uchar; 16],
            tlsext_ticket_key_cb: *mut c_void,
            tlsext_status_cb: *mut c_void,
            tlsext_status_arg: *mut c_void,
            tlsext_opaque_prf_input_callback: *mut c_void,
            tlsext_opaque_prf_input_callback_arg: *mut c_void,

            next_protos_advertised_cb: *mut c_void,
            next_protos_advertised_cb_arg: *mut c_void,
            next_proto_select_cb: *mut c_void,
            next_proto_select_cb_arg: *mut c_void,

            srtp_profiles: *mut c_void,
        }
    } else {
        #[repr(C)]
        pub struct SSL_CTX {
            method: *mut c_void,
            cipher_list: *mut c_void,
            cipher_list_by_id: *mut c_void,
            cert_store: *mut c_void,
            sessions: *mut c_void,
            session_cache_size: c_ulong,
            session_cache_head: *mut c_void,
            session_cache_tail: *mut c_void,
            session_cache_mode: c_int,
            session_timeout: c_long,
            new_session_cb: *mut c_void,
            remove_session_cb: *mut c_void,
            get_session_cb: *mut c_void,
            stats: [c_int; 11],
            pub references: c_int,
            app_verify_callback: *mut c_void,
            app_verify_arg: *mut c_void,
            default_passwd_callback: *mut c_void,
            default_passwd_callback_userdata: *mut c_void,
            client_cert_cb: *mut c_void,
            app_gen_cookie_cb: *mut c_void,
            app_verify_cookie_cb: *mut c_void,
            ex_dat: ::CRYPTO_EX_DATA,
            rsa_md5: *mut c_void,
            md5: *mut c_void,
            sha1: *mut c_void,
            extra_certs: *mut c_void,
            comp_methods: *mut c_void,
            info_callback: *mut c_void,
            client_CA: *mut c_void,
            options: c_ulong,
            mode: c_ulong,
            max_cert_list: c_long,
            cert: *mut c_void,
            read_ahead: c_int,
            msg_callback: *mut c_void,
            msg_callback_arg: *mut c_void,
            verify_mode: c_int,
            sid_ctx_length: c_uint,
            sid_ctx: [c_uchar; 32],
            default_verify_callback: *mut c_void,
            generate_session_id: *mut c_void,
            param: *mut c_void,
            quiet_shutdown: c_int,
            max_send_fragment: c_uint,

            #[cfg(not(osslconf = "OPENSSL_NO_ENGINE"))]
            client_cert_engine: *mut c_void,

            #[cfg(not(osslconf = "OPENSSL_NO_TLSEXT"))]
            tlsext_servername_callback: *mut c_void,
            #[cfg(not(osslconf = "OPENSSL_NO_TLSEXT"))]
            tlsect_servername_arg: *mut c_void,
            #[cfg(not(osslconf = "OPENSSL_NO_TLSEXT"))]
            tlsext_tick_key_name: [c_uchar; 16],
            #[cfg(not(osslconf = "OPENSSL_NO_TLSEXT"))]
            tlsext_tick_hmac_key: [c_uchar; 16],
            #[cfg(not(osslconf = "OPENSSL_NO_TLSEXT"))]
            tlsext_tick_aes_key: [c_uchar; 16],
            #[cfg(not(osslconf = "OPENSSL_NO_TLSEXT"))]
            tlsext_ticket_key_cb: *mut c_void,
            #[cfg(not(osslconf = "OPENSSL_NO_TLSEXT"))]
            tlsext_status_cb: *mut c_void,
            #[cfg(not(osslconf = "OPENSSL_NO_TLSEXT"))]
            tlsext_status_arg: *mut c_void,
            #[cfg(not(osslconf = "OPENSSL_NO_TLSEXT"))]
            tlsext_opaque_prf_input_callback: *mut c_void,
            #[cfg(not(osslconf = "OPENSSL_NO_TLSEXT"))]
            tlsext_opaque_prf_input_callback_arg: *mut c_void,

            #[cfg(not(osslconf = "OPENSSL_NO_PSK"))]
            psk_identity_hint: *mut c_void,
            #[cfg(not(osslconf = "OPENSSL_NO_PSK"))]
            psk_client_callback: *mut c_void,
            #[cfg(not(osslconf = "OPENSSL_NO_PSK"))]
            psk_server_callback: *mut c_void,

            #[cfg(not(osslconf = "OPENSSL_NO_BUF_FREELISTS"))]
            freelist_max_len: c_uint,
            #[cfg(not(osslconf = "OPENSSL_NO_BUF_FREELISTS"))]
            wbuf_freelist: *mut c_void,
            #[cfg(not(osslconf = "OPENSSL_NO_BUF_FREELISTS"))]
            rbuf_freelist: *mut c_void,

            #[cfg(not(osslconf = "OPENSSL_NO_SRP"))]
            srp_ctx: SRP_CTX,

            #[cfg(all(
                not(osslconf = "OPENSSL_NO_TLSEXT"),
                not(osslconf = "OPENSSL_NO_NEXTPROTONEG")
            ))]
            next_protos_advertised_cb: *mut c_void,
            #[cfg(all(
                not(osslconf = "OPENSSL_NO_TLSEXT"),
                not(osslconf = "OPENSSL_NO_NEXTPROTONEG")
            ))]
            next_protos_advertised_cb_arg: *mut c_void,
            #[cfg(all(
                not(osslconf = "OPENSSL_NO_TLSEXT"),
                not(osslconf = "OPENSSL_NO_NEXTPROTONEG")
            ))]
            next_proto_select_cb: *mut c_void,
            #[cfg(all(
                not(osslconf = "OPENSSL_NO_TLSEXT"),
                not(osslconf = "OPENSSL_NO_NEXTPROTONEG")
            ))]
            next_proto_select_cb_arg: *mut c_void,

            #[cfg(all(not(osslconf = "OPENSSL_NO_TLSEXT"), ossl101))]
            srtp_profiles: *mut c_void,
            #[cfg(all(not(osslconf = "OPENSSL_NO_TLSEXT"), ossl102))]
            alpn_select_cb: *mut c_void,
            #[cfg(all(not(osslconf = "OPENSSL_NO_TLSEXT"), ossl102))]
            alpn_select_cb_arg: *mut c_void,
            #[cfg(all(not(osslconf = "OPENSSL_NO_TLSEXT"), ossl102))]
            alpn_client_proto_list: *mut c_void,
            #[cfg(all(not(osslconf = "OPENSSL_NO_TLSEXT"), ossl102))]
            alpn_client_proto_list_len: c_uint,

            #[cfg(all(
                not(osslconf = "OPENSSL_NO_TLSEXT"),
                not(osslconf = "OPENSSL_NO_EC"),
                ossl102
            ))]
            tlsext_ecpointformatlist_length: size_t,
            #[cfg(all(
                not(osslconf = "OPENSSL_NO_TLSEXT"),
                not(osslconf = "OPENSSL_NO_EC"),
                ossl102
            ))]
            tlsext_ecpointformatlist: *mut c_uchar,
            #[cfg(all(
                not(osslconf = "OPENSSL_NO_TLSEXT"),
                not(osslconf = "OPENSSL_NO_EC"),
                ossl102
            ))]
            tlsext_ellipticcurvelist_length: size_t,
            #[cfg(all(
                not(osslconf = "OPENSSL_NO_TLSEXT"),
                not(osslconf = "OPENSSL_NO_EC"),
                ossl102
            ))]
            tlsext_ellipticcurvelist: *mut c_uchar,
        }

        #[repr(C)]
        #[cfg(not(osslconf = "OPENSSL_NO_SRP"))]
        pub struct SRP_CTX {
            SRP_cb_arg: *mut c_void,
            TLS_ext_srp_username_callback: *mut c_void,
            SRP_verify_param_callback: *mut c_void,
            SRP_give_srp_client_pwd_callback: *mut c_void,
            login: *mut c_void,
            N: *mut c_void,
            g: *mut c_void,
            s: *mut c_void,
            B: *mut c_void,
            A: *mut c_void,
            a: *mut c_void,
            b: *mut c_void,
            v: *mut c_void,
            info: *mut c_void,
            stringth: c_int,
            srp_Mask: c_ulong,
        }
    }
}

pub enum COMP_CTX {}

cfg_if! {
    if #[cfg(ossl110)] {
        pub enum COMP_METHOD {}
    } else {
        #[repr(C)]
        pub struct COMP_METHOD {
            pub type_: c_int,
            pub name: *const c_char,
            init: Option<unsafe extern "C" fn(*mut COMP_CTX) -> c_int>,
            finish: Option<unsafe extern "C" fn(*mut COMP_CTX)>,
            compress: Option<
                unsafe extern "C" fn(
                    *mut COMP_CTX,
                    *mut c_uchar,
                    c_uint,
                    *mut c_uchar,
                    c_uint,
                ) -> c_int,
            >,
            expand: Option<
                unsafe extern "C" fn(
                    *mut COMP_CTX,
                    *mut c_uchar,
                    c_uint,
                    *mut c_uchar,
                    c_uint,
                ) -> c_int,
            >,
            ctrl: Option<unsafe extern "C" fn() -> c_long>,
            callback_ctrl: Option<unsafe extern "C" fn() -> c_long>,
        }
    }
}

cfg_if! {
    if #[cfg(any(ossl110, libressl280))] {
        pub enum CRYPTO_EX_DATA {}
    } else if #[cfg(libressl)] {
        #[repr(C)]
        pub struct CRYPTO_EX_DATA {
            pub sk: *mut ::stack_st_void,
        }
    } else {
        #[repr(C)]
        pub struct CRYPTO_EX_DATA {
            pub sk: *mut stack_st_void,
            pub dummy: c_int,
        }
    }
}

pub enum OCSP_RESPONSE {}

#[cfg(ossl300)]
pub enum OSSL_PROVIDER {}

#[cfg(ossl300)]
pub enum OSSL_LIB_CTX {}<|MERGE_RESOLUTION|>--- conflicted
+++ resolved
@@ -11,11 +11,7 @@
 pub enum ASN1_STRING {}
 pub enum ASN1_BIT_STRING {}
 pub enum ASN1_TIME {}
-<<<<<<< HEAD
-pub enum ASN1_TYPE {}
-=======
 pub enum ASN1_OBJECT {}
->>>>>>> afcefb32
 pub enum ASN1_OCTET_STRING {}
 pub enum ASN1_PRINTABLESTRING {}
 pub enum ASN1_T61STRING {}
