--- conflicted
+++ resolved
@@ -135,7 +135,12 @@
         ip: *const c_uchar,
         iplen: size_t,
     ) -> c_int;
-<<<<<<< HEAD
+    #[cfg(ossl110)]
+    pub fn X509_VERIFY_PARAM_set_auth_level(param: *mut X509_VERIFY_PARAM, lvl: c_int);
+    #[cfg(ossl110)]
+    pub fn X509_VERIFY_PARAM_get_auth_level(param: *const X509_VERIFY_PARAM) -> c_int;
+    #[cfg(ossl102)]
+    pub fn X509_VERIFY_PARAM_set_purpose(param: *mut X509_VERIFY_PARAM, purpose: c_int) -> c_int;
 }
 
 const_ptr_api! {
@@ -143,12 +148,4 @@
         pub fn X509_PURPOSE_get_by_sname(sname: #[const_ptr_if(any(ossl110, libressl280))] c_char) -> c_int;
         pub fn X509_PURPOSE_get0(idx: c_int) -> *mut X509_PURPOSE;
     }
-=======
-    #[cfg(ossl110)]
-    pub fn X509_VERIFY_PARAM_set_auth_level(param: *mut X509_VERIFY_PARAM, lvl: c_int);
-    #[cfg(ossl110)]
-    pub fn X509_VERIFY_PARAM_get_auth_level(param: *const X509_VERIFY_PARAM) -> c_int;
-    #[cfg(ossl102)]
-    pub fn X509_VERIFY_PARAM_set_purpose(param: *mut X509_VERIFY_PARAM, purpose: c_int) -> c_int;
->>>>>>> 2c0c391f
 }