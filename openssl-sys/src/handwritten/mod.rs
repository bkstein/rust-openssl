<<<<<<< HEAD
pub use handwritten::aes::*;
pub use handwritten::asn1::*;
pub use handwritten::bio::*;
pub use handwritten::bn::*;
pub use handwritten::cms::*;
pub use handwritten::conf::*;
pub use handwritten::crypto::*;
pub use handwritten::dh::*;
pub use handwritten::dsa::*;
pub use handwritten::ec::*;
pub use handwritten::err::*;
pub use handwritten::evp::*;
pub use handwritten::hmac::*;
pub use handwritten::kdf::*;
pub use handwritten::object::*;
pub use handwritten::ocsp::*;
pub use handwritten::pem::*;
pub use handwritten::pkcs12::*;
pub use handwritten::pkcs7::*;
pub use handwritten::provider::*;
pub use handwritten::rand::*;
pub use handwritten::rsa::*;
pub use handwritten::safestack::*;
pub use handwritten::sha::*;
pub use handwritten::srtp::*;
pub use handwritten::ssl::*;
pub use handwritten::stack::*;
pub use handwritten::tls1::*;
pub use handwritten::types::*;
pub use handwritten::x509::*;
pub use handwritten::x509_attr::*;
pub use handwritten::x509_vfy::*;
pub use handwritten::x509v3::*;
=======
pub use self::aes::*;
pub use self::asn1::*;
pub use self::bio::*;
pub use self::bn::*;
pub use self::cms::*;
pub use self::conf::*;
pub use self::crypto::*;
pub use self::dh::*;
pub use self::dsa::*;
pub use self::ec::*;
pub use self::err::*;
pub use self::evp::*;
pub use self::hmac::*;
pub use self::kdf::*;
pub use self::object::*;
pub use self::ocsp::*;
pub use self::pem::*;
pub use self::pkcs12::*;
pub use self::pkcs7::*;
pub use self::provider::*;
pub use self::rand::*;
pub use self::rsa::*;
pub use self::safestack::*;
pub use self::sha::*;
pub use self::srtp::*;
pub use self::ssl::*;
pub use self::stack::*;
pub use self::tls1::*;
pub use self::types::*;
pub use self::x509::*;
pub use self::x509_vfy::*;
pub use self::x509v3::*;
>>>>>>> f5f7dba2

mod aes;
mod asn1;
mod bio;
mod bn;
mod cms;
mod conf;
mod crypto;
mod dh;
mod dsa;
mod ec;
mod err;
mod evp;
mod hmac;
mod kdf;
mod object;
mod ocsp;
mod pem;
mod pkcs12;
mod pkcs7;
mod provider;
mod rand;
mod rsa;
mod safestack;
mod sha;
mod srtp;
mod ssl;
mod stack;
mod tls1;
mod types;
mod x509;
mod x509_attr;
mod x509_vfy;
mod x509v3;<|MERGE_RESOLUTION|>--- conflicted
+++ resolved
@@ -1,38 +1,3 @@
-<<<<<<< HEAD
-pub use handwritten::aes::*;
-pub use handwritten::asn1::*;
-pub use handwritten::bio::*;
-pub use handwritten::bn::*;
-pub use handwritten::cms::*;
-pub use handwritten::conf::*;
-pub use handwritten::crypto::*;
-pub use handwritten::dh::*;
-pub use handwritten::dsa::*;
-pub use handwritten::ec::*;
-pub use handwritten::err::*;
-pub use handwritten::evp::*;
-pub use handwritten::hmac::*;
-pub use handwritten::kdf::*;
-pub use handwritten::object::*;
-pub use handwritten::ocsp::*;
-pub use handwritten::pem::*;
-pub use handwritten::pkcs12::*;
-pub use handwritten::pkcs7::*;
-pub use handwritten::provider::*;
-pub use handwritten::rand::*;
-pub use handwritten::rsa::*;
-pub use handwritten::safestack::*;
-pub use handwritten::sha::*;
-pub use handwritten::srtp::*;
-pub use handwritten::ssl::*;
-pub use handwritten::stack::*;
-pub use handwritten::tls1::*;
-pub use handwritten::types::*;
-pub use handwritten::x509::*;
-pub use handwritten::x509_attr::*;
-pub use handwritten::x509_vfy::*;
-pub use handwritten::x509v3::*;
-=======
 pub use self::aes::*;
 pub use self::asn1::*;
 pub use self::bio::*;
@@ -63,9 +28,8 @@
 pub use self::tls1::*;
 pub use self::types::*;
 pub use self::x509::*;
-pub use self::x509_vfy::*;
+pub use self::x509_attr::*;
 pub use self::x509v3::*;
->>>>>>> f5f7dba2
 
 mod aes;
 mod asn1;
