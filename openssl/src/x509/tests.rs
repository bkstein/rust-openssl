--- conflicted
+++ resolved
@@ -19,13 +19,9 @@
 use crate::x509::store::X509Lookup;
 use crate::x509::store::X509StoreBuilder;
 #[cfg(ossl102)]
-use crate::x509::verify::X509PurposeFlags;
+use crate::x509::verify::X509PurposeId;
 #[cfg(any(ossl102, libressl261))]
-<<<<<<< HEAD
-use crate::x509::verify::{X509Purpose, X509VerifyFlags};
-=======
-use crate::x509::verify::{X509VerifyFlags, X509VerifyParam};
->>>>>>> 2c0c391f
+use crate::x509::verify::{X509Purpose, X509VerifyFlags, X509VerifyParam};
 #[cfg(ossl110)]
 use crate::x509::X509Builder;
 use crate::x509::{X509Name, X509Req, X509StoreContext, X509VerifyResult, X509};
@@ -619,7 +615,6 @@
     assert_eq!(Ordering::Greater, subject.try_cmp(issuer).unwrap());
 }
 
-<<<<<<< HEAD
 #[cfg(ossl110)]
 fn prepare_cert_builder() -> (X509Builder, PKey<Private>) {
     let rsa = Rsa::generate(2048).unwrap();
@@ -720,155 +715,10 @@
 
     let asn1obj_stack = cert.extended_key_usage().unwrap();
     assert_eq!(asn1obj_stack.get(0).unwrap().nid(), Nid::SERVER_AUTH)
-=======
-#[test]
-#[cfg(any(ossl102, libressl261))]
-fn test_verify_param_set_time_fails_verification() {
-    const TEST_T_2030: time_t = 1893456000;
-
-    let cert = include_bytes!("../../test/cert.pem");
-    let cert = X509::from_pem(cert).unwrap();
-    let ca = include_bytes!("../../test/root-ca.pem");
-    let ca = X509::from_pem(ca).unwrap();
-    let chain = Stack::new().unwrap();
-
-    let mut store_bldr = X509StoreBuilder::new().unwrap();
-    store_bldr.add_cert(ca).unwrap();
-    let mut verify_params = X509VerifyParam::new().unwrap();
-    verify_params.set_time(TEST_T_2030);
-    store_bldr.set_param(&verify_params).unwrap();
-    let store = store_bldr.build();
-
-    let mut context = X509StoreContext::new().unwrap();
-    assert_eq!(
-        context
-            .init(&store, &cert, &chain, |c| {
-                c.verify_cert()?;
-                Ok(c.error())
-            })
-            .unwrap()
-            .error_string(),
-        "certificate has expired"
-    )
-}
-
-#[test]
-#[cfg(any(ossl102, libressl261))]
-fn test_verify_param_set_time() {
-    const TEST_T_2020: time_t = 1577836800;
-
-    let cert = include_bytes!("../../test/cert.pem");
-    let cert = X509::from_pem(cert).unwrap();
-    let ca = include_bytes!("../../test/root-ca.pem");
-    let ca = X509::from_pem(ca).unwrap();
-    let chain = Stack::new().unwrap();
-
-    let mut store_bldr = X509StoreBuilder::new().unwrap();
-    store_bldr.add_cert(ca).unwrap();
-    let mut verify_params = X509VerifyParam::new().unwrap();
-    verify_params.set_time(TEST_T_2020);
-    store_bldr.set_param(&verify_params).unwrap();
-    let store = store_bldr.build();
-
-    let mut context = X509StoreContext::new().unwrap();
-    assert!(context
-        .init(&store, &cert, &chain, |c| c.verify_cert())
-        .unwrap());
-}
-
-#[test]
-#[cfg(any(ossl102, libressl261))]
-fn test_verify_param_set_depth() {
-    let cert = include_bytes!("../../test/leaf.pem");
-    let cert = X509::from_pem(cert).unwrap();
-    let intermediate_ca = include_bytes!("../../test/intermediate-ca.pem");
-    let intermediate_ca = X509::from_pem(intermediate_ca).unwrap();
-    let ca = include_bytes!("../../test/root-ca.pem");
-    let ca = X509::from_pem(ca).unwrap();
-    let mut chain = Stack::new().unwrap();
-    chain.push(intermediate_ca).unwrap();
-
-    let mut store_bldr = X509StoreBuilder::new().unwrap();
-    store_bldr.add_cert(ca).unwrap();
-    let mut verify_params = X509VerifyParam::new().unwrap();
-    // OpenSSL 1.1.0+ considers the root certificate to not be part of the chain, while 1.0.2 and LibreSSL do
-    let expected_depth = if cfg!(any(ossl110)) { 1 } else { 2 };
-    verify_params.set_depth(expected_depth);
-    store_bldr.set_param(&verify_params).unwrap();
-    let store = store_bldr.build();
-
-    let mut context = X509StoreContext::new().unwrap();
-    assert!(context
-        .init(&store, &cert, &chain, |c| c.verify_cert())
-        .unwrap());
-}
-
-#[test]
-#[cfg(any(ossl102, libressl261))]
-#[allow(clippy::bool_to_int_with_if)]
-fn test_verify_param_set_depth_fails_verification() {
-    let cert = include_bytes!("../../test/leaf.pem");
-    let cert = X509::from_pem(cert).unwrap();
-    let intermediate_ca = include_bytes!("../../test/intermediate-ca.pem");
-    let intermediate_ca = X509::from_pem(intermediate_ca).unwrap();
-    let ca = include_bytes!("../../test/root-ca.pem");
-    let ca = X509::from_pem(ca).unwrap();
-    let mut chain = Stack::new().unwrap();
-    chain.push(intermediate_ca).unwrap();
-
-    let mut store_bldr = X509StoreBuilder::new().unwrap();
-    store_bldr.add_cert(ca).unwrap();
-    let mut verify_params = X509VerifyParam::new().unwrap();
-    // OpenSSL 1.1.0+ considers the root certificate to not be part of the chain, while 1.0.2 and LibreSSL do
-    let expected_depth = if cfg!(any(ossl110)) { 0 } else { 1 };
-    verify_params.set_depth(expected_depth);
-    store_bldr.set_param(&verify_params).unwrap();
-    let store = store_bldr.build();
-
-    // OpenSSL 1.1.0+ added support for X509_V_ERR_CERT_CHAIN_TOO_LONG, while 1.0.2 simply ignores the intermediate
-    let expected_error = if cfg!(any(ossl110, libressl261)) {
-        "certificate chain too long"
-    } else {
-        "unable to get local issuer certificate"
-    };
-
-    let mut context = X509StoreContext::new().unwrap();
-    assert_eq!(
-        context
-            .init(&store, &cert, &chain, |c| {
-                c.verify_cert()?;
-                Ok(c.error())
-            })
-            .unwrap()
-            .error_string(),
-        expected_error
-    )
-}
-
-#[test]
-#[cfg(not(boringssl))]
-fn test_load_cert_file() {
-    let cert = include_bytes!("../../test/cert.pem");
-    let cert = X509::from_pem(cert).unwrap();
-    let chain = Stack::new().unwrap();
-
-    let mut store_bldr = X509StoreBuilder::new().unwrap();
-    let lookup = store_bldr.add_lookup(X509Lookup::file()).unwrap();
-    lookup
-        .load_cert_file("test/root-ca.pem", SslFiletype::PEM)
-        .unwrap();
-    let store = store_bldr.build();
-
-    let mut context = X509StoreContext::new().unwrap();
-    assert!(context
-        .init(&store, &cert, &chain, |c| c.verify_cert())
-        .unwrap());
->>>>>>> 2c0c391f
 }
 
 #[test]
 #[cfg(ossl110)]
-<<<<<<< HEAD
 fn test_extended_key_usage_data() {
     // Create an X.509 certificate with an extended key usage extension.
     let (mut builder, pkey) = prepare_cert_builder();
@@ -917,25 +767,69 @@
         .unwrap();
     builder.sign(&pkey, MessageDigest::sha256()).unwrap();
     let cert = builder.build();
-
     let eku_flags = cert.extended_key_usage_flags();
     assert!(eku_flags & ffi::XKU_SSL_SERVER == 0);
     assert!(eku_flags & ffi::XKU_SSL_CLIENT == ffi::XKU_SSL_CLIENT);
-=======
-fn test_verify_param_auth_level() {
-    let mut param = X509VerifyParam::new().unwrap();
-    let auth_lvl = 2;
-    let auth_lvl_default = -1;
-
-    assert_eq!(param.auth_level(), auth_lvl_default);
-
-    param.set_auth_level(auth_lvl);
-    assert_eq!(param.auth_level(), auth_lvl);
-}
-
-#[test]
-#[cfg(ossl102)]
-fn test_set_purpose() {
+}
+
+#[test]
+#[cfg(any(ossl102, libressl261))]
+fn test_verify_param_set_time_fails_verification() {
+    const TEST_T_2030: time_t = 1893456000;
+
+    let cert = include_bytes!("../../test/cert.pem");
+    let cert = X509::from_pem(cert).unwrap();
+    let ca = include_bytes!("../../test/root-ca.pem");
+    let ca = X509::from_pem(ca).unwrap();
+    let chain = Stack::new().unwrap();
+
+    let mut store_bldr = X509StoreBuilder::new().unwrap();
+    store_bldr.add_cert(ca).unwrap();
+    let mut verify_params = X509VerifyParam::new().unwrap();
+    verify_params.set_time(TEST_T_2030);
+    store_bldr.set_param(&verify_params).unwrap();
+    let store = store_bldr.build();
+
+    let mut context = X509StoreContext::new().unwrap();
+    assert_eq!(
+        context
+            .init(&store, &cert, &chain, |c| {
+                c.verify_cert()?;
+                Ok(c.error())
+            })
+            .unwrap()
+            .error_string(),
+        "certificate has expired"
+    )
+}
+
+#[test]
+#[cfg(any(ossl102, libressl261))]
+fn test_verify_param_set_time() {
+    const TEST_T_2020: time_t = 1577836800;
+
+    let cert = include_bytes!("../../test/cert.pem");
+    let cert = X509::from_pem(cert).unwrap();
+    let ca = include_bytes!("../../test/root-ca.pem");
+    let ca = X509::from_pem(ca).unwrap();
+    let chain = Stack::new().unwrap();
+
+    let mut store_bldr = X509StoreBuilder::new().unwrap();
+    store_bldr.add_cert(ca).unwrap();
+    let mut verify_params = X509VerifyParam::new().unwrap();
+    verify_params.set_time(TEST_T_2020);
+    store_bldr.set_param(&verify_params).unwrap();
+    let store = store_bldr.build();
+
+    let mut context = X509StoreContext::new().unwrap();
+    assert!(context
+        .init(&store, &cert, &chain, |c| c.verify_cert())
+        .unwrap());
+}
+
+#[test]
+#[cfg(any(ossl102, libressl261))]
+fn test_verify_param_set_depth() {
     let cert = include_bytes!("../../test/leaf.pem");
     let cert = X509::from_pem(cert).unwrap();
     let intermediate_ca = include_bytes!("../../test/intermediate-ca.pem");
@@ -948,19 +842,22 @@
     let mut store_bldr = X509StoreBuilder::new().unwrap();
     store_bldr.add_cert(ca).unwrap();
     let mut verify_params = X509VerifyParam::new().unwrap();
-    verify_params.set_purpose(X509PurposeFlags::ANY).unwrap();
+    // OpenSSL 1.1.0+ considers the root certificate to not be part of the chain, while 1.0.2 and LibreSSL do
+    let expected_depth = if cfg!(any(ossl110)) { 1 } else { 2 };
+    verify_params.set_depth(expected_depth);
     store_bldr.set_param(&verify_params).unwrap();
     let store = store_bldr.build();
-    let mut context = X509StoreContext::new().unwrap();
-
+
+    let mut context = X509StoreContext::new().unwrap();
     assert!(context
         .init(&store, &cert, &chain, |c| c.verify_cert())
         .unwrap());
 }
 
 #[test]
-#[cfg(ossl102)]
-fn test_set_purpose_fails_verification() {
+#[cfg(any(ossl102, libressl261))]
+#[allow(clippy::bool_to_int_with_if)]
+fn test_verify_param_set_depth_fails_verification() {
     let cert = include_bytes!("../../test/leaf.pem");
     let cert = X509::from_pem(cert).unwrap();
     let intermediate_ca = include_bytes!("../../test/intermediate-ca.pem");
@@ -973,13 +870,19 @@
     let mut store_bldr = X509StoreBuilder::new().unwrap();
     store_bldr.add_cert(ca).unwrap();
     let mut verify_params = X509VerifyParam::new().unwrap();
-    verify_params
-        .set_purpose(X509PurposeFlags::TIMESTAMP_SIGN)
-        .unwrap();
+    // OpenSSL 1.1.0+ considers the root certificate to not be part of the chain, while 1.0.2 and LibreSSL do
+    let expected_depth = if cfg!(any(ossl110)) { 0 } else { 1 };
+    verify_params.set_depth(expected_depth);
     store_bldr.set_param(&verify_params).unwrap();
     let store = store_bldr.build();
 
-    let expected_error = "unsupported certificate purpose";
+    // OpenSSL 1.1.0+ added support for X509_V_ERR_CERT_CHAIN_TOO_LONG, while 1.0.2 simply ignores the intermediate
+    let expected_error = if cfg!(any(ossl110, libressl261)) {
+        "certificate chain too long"
+    } else {
+        "unable to get local issuer certificate"
+    };
+
     let mut context = X509StoreContext::new().unwrap();
     assert_eq!(
         context
@@ -994,6 +897,99 @@
 }
 
 #[test]
+#[cfg(not(boringssl))]
+fn test_load_cert_file() {
+    let cert = include_bytes!("../../test/cert.pem");
+    let cert = X509::from_pem(cert).unwrap();
+    let chain = Stack::new().unwrap();
+
+    let mut store_bldr = X509StoreBuilder::new().unwrap();
+    let lookup = store_bldr.add_lookup(X509Lookup::file()).unwrap();
+    lookup
+        .load_cert_file("test/root-ca.pem", SslFiletype::PEM)
+        .unwrap();
+    let store = store_bldr.build();
+
+    let mut context = X509StoreContext::new().unwrap();
+    assert!(context
+        .init(&store, &cert, &chain, |c| c.verify_cert())
+        .unwrap());
+}
+
+#[test]
+#[cfg(ossl110)]
+fn test_verify_param_auth_level() {
+    let mut param = X509VerifyParam::new().unwrap();
+    let auth_lvl = 2;
+    let auth_lvl_default = -1;
+
+    assert_eq!(param.auth_level(), auth_lvl_default);
+
+    param.set_auth_level(auth_lvl);
+    assert_eq!(param.auth_level(), auth_lvl);
+}
+
+#[test]
+#[cfg(ossl102)]
+fn test_set_purpose() {
+    let cert = include_bytes!("../../test/leaf.pem");
+    let cert = X509::from_pem(cert).unwrap();
+    let intermediate_ca = include_bytes!("../../test/intermediate-ca.pem");
+    let intermediate_ca = X509::from_pem(intermediate_ca).unwrap();
+    let ca = include_bytes!("../../test/root-ca.pem");
+    let ca = X509::from_pem(ca).unwrap();
+    let mut chain = Stack::new().unwrap();
+    chain.push(intermediate_ca).unwrap();
+
+    let mut store_bldr = X509StoreBuilder::new().unwrap();
+    store_bldr.add_cert(ca).unwrap();
+    let mut verify_params = X509VerifyParam::new().unwrap();
+    verify_params.set_purpose(X509PurposeId::ANY).unwrap();
+    store_bldr.set_param(&verify_params).unwrap();
+    let store = store_bldr.build();
+    let mut context = X509StoreContext::new().unwrap();
+
+    assert!(context
+        .init(&store, &cert, &chain, |c| c.verify_cert())
+        .unwrap());
+}
+
+#[test]
+#[cfg(ossl102)]
+fn test_set_purpose_fails_verification() {
+    let cert = include_bytes!("../../test/leaf.pem");
+    let cert = X509::from_pem(cert).unwrap();
+    let intermediate_ca = include_bytes!("../../test/intermediate-ca.pem");
+    let intermediate_ca = X509::from_pem(intermediate_ca).unwrap();
+    let ca = include_bytes!("../../test/root-ca.pem");
+    let ca = X509::from_pem(ca).unwrap();
+    let mut chain = Stack::new().unwrap();
+    chain.push(intermediate_ca).unwrap();
+
+    let mut store_bldr = X509StoreBuilder::new().unwrap();
+    store_bldr.add_cert(ca).unwrap();
+    let mut verify_params = X509VerifyParam::new().unwrap();
+    verify_params
+        .set_purpose(X509PurposeId::TIMESTAMP_SIGN)
+        .unwrap();
+    store_bldr.set_param(&verify_params).unwrap();
+    let store = store_bldr.build();
+
+    let expected_error = "unsupported certificate purpose";
+    let mut context = X509StoreContext::new().unwrap();
+    assert_eq!(
+        context
+            .init(&store, &cert, &chain, |c| {
+                c.verify_cert()?;
+                Ok(c.error())
+            })
+            .unwrap()
+            .error_string(),
+        expected_error
+    )
+}
+
+#[test]
 #[cfg(any(ossl101, libressl350))]
 fn test_add_name_entry() {
     let cert = include_bytes!("../../test/cert.pem");
@@ -1018,5 +1014,4 @@
     let lookup = store_bldr.add_lookup(X509Lookup::file()).unwrap();
     let res = lookup.load_crl_file("test/root-ca.pem", SslFiletype::PEM);
     assert!(res.is_err());
->>>>>>> 2c0c391f
 }