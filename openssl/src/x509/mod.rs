//! The standard defining the format of public key certificates.
//!
//! An `X509` certificate binds an identity to a public key, and is either
//! signed by a certificate authority (CA) or self-signed. An entity that gets
//! a hold of a certificate can both verify your identity (via a CA) and encrypt
//! data with the included public key. `X509` certificates are used in many
//! Internet protocols, including SSL/TLS, which is the basis for HTTPS,
//! the secure protocol for browsing the web.

use cfg_if::cfg_if;
use foreign_types::{ForeignType, ForeignTypeRef};
<<<<<<< HEAD
use libc::{c_char, c_int, c_long, c_uchar, c_void};
=======
use libc::{c_int, c_long};
use std::cmp;
>>>>>>> c57a9934
use std::error::Error;
use std::ffi::{CStr, CString};
use std::fmt;
use std::marker::PhantomData;
use std::mem;
use std::path::Path;
use std::ptr;
use std::slice;
use std::str;

use crate::asn1::{
    Asn1BitStringRef, Asn1IntegerRef, Asn1Object, Asn1ObjectRef, Asn1OctetStringRef, Asn1String,
    Asn1StringRef, Asn1TagValue, Asn1TimeRef, Asn1TypeRef,
};
#[cfg(ossl110)]
use crate::bio::MemBio;
use crate::bio::MemBioSlice;
use crate::conf::ConfRef;
use crate::error::ErrorStack;
use crate::ex_data::Index;
use crate::hash::{DigestBytes, MessageDigest};
use crate::nid::Nid;
use crate::pkey::{HasPrivate, HasPublic, PKey, PKeyRef, Public};
use crate::ssl::SslRef;
use crate::stack::{Stack, StackRef, Stackable};
use crate::string::OpensslString;
use crate::util::{ForeignTypeExt, ForeignTypeRefExt};
use crate::{cvt, cvt_n, cvt_p};
use openssl_macros::corresponds;

#[cfg(any(ossl102, libressl261))]
pub mod verify;

pub mod extension;
pub mod store;

#[cfg(test)]
mod tests;

foreign_type_and_impl_send_sync! {
    type CType = ffi::X509_STORE_CTX;
    fn drop = ffi::X509_STORE_CTX_free;

    /// An `X509` certificate store context.
    pub struct X509StoreContext;

    /// A reference to an [`X509StoreContext`].
    pub struct X509StoreContextRef;
}

impl X509StoreContext {
    /// Returns the index which can be used to obtain a reference to the `Ssl` associated with a
    /// context.
    #[corresponds(SSL_get_ex_data_X509_STORE_CTX_idx)]
    pub fn ssl_idx() -> Result<Index<X509StoreContext, SslRef>, ErrorStack> {
        unsafe { cvt_n(ffi::SSL_get_ex_data_X509_STORE_CTX_idx()).map(|idx| Index::from_raw(idx)) }
    }

    /// Creates a new `X509StoreContext` instance.
    #[corresponds(X509_STORE_CTX_new)]
    pub fn new() -> Result<X509StoreContext, ErrorStack> {
        unsafe {
            ffi::init();
            cvt_p(ffi::X509_STORE_CTX_new()).map(X509StoreContext)
        }
    }
}

impl X509StoreContextRef {
    /// Returns application data pertaining to an `X509` store context.
    #[corresponds(X509_STORE_CTX_get_ex_data)]
    pub fn ex_data<T>(&self, index: Index<X509StoreContext, T>) -> Option<&T> {
        unsafe {
            let data = ffi::X509_STORE_CTX_get_ex_data(self.as_ptr(), index.as_raw());
            if data.is_null() {
                None
            } else {
                Some(&*(data as *const T))
            }
        }
    }

    /// Returns the error code of the context.
    #[corresponds(X509_STORE_CTX_get_error)]
    pub fn error(&self) -> X509VerifyResult {
        unsafe { X509VerifyResult::from_raw(ffi::X509_STORE_CTX_get_error(self.as_ptr())) }
    }

    /// Initializes this context with the given certificate, certificates chain and certificate
    /// store. After initializing the context, the `with_context` closure is called with the prepared
    /// context. As long as the closure is running, the context stays initialized and can be used
    /// to e.g. verify a certificate. The context will be cleaned up, after the closure finished.
    ///
    /// * `trust` - The certificate store with the trusted certificates.
    /// * `cert` - The certificate that should be verified.
    /// * `cert_chain` - The certificates chain.
    /// * `with_context` - The closure that is called with the initialized context.
    ///
    /// This corresponds to [`X509_STORE_CTX_init`] before calling `with_context` and to
    /// [`X509_STORE_CTX_cleanup`] after calling `with_context`.
    ///
    /// [`X509_STORE_CTX_init`]:  https://www.openssl.org/docs/man1.0.2/crypto/X509_STORE_CTX_init.html
    /// [`X509_STORE_CTX_cleanup`]:  https://www.openssl.org/docs/man1.0.2/crypto/X509_STORE_CTX_cleanup.html
    pub fn init<F, T>(
        &mut self,
        trust: &store::X509StoreRef,
        cert: &X509Ref,
        cert_chain: &StackRef<X509>,
        with_context: F,
    ) -> Result<T, ErrorStack>
    where
        F: FnOnce(&mut X509StoreContextRef) -> Result<T, ErrorStack>,
    {
        struct Cleanup<'a>(&'a mut X509StoreContextRef);

        impl<'a> Drop for Cleanup<'a> {
            fn drop(&mut self) {
                unsafe {
                    ffi::X509_STORE_CTX_cleanup(self.0.as_ptr());
                }
            }
        }

        unsafe {
            cvt(ffi::X509_STORE_CTX_init(
                self.as_ptr(),
                trust.as_ptr(),
                cert.as_ptr(),
                cert_chain.as_ptr(),
            ))?;

            let cleanup = Cleanup(self);
            with_context(cleanup.0)
        }
    }

    /// Verifies the stored certificate.
    ///
    /// Returns `true` if verification succeeds. The `error` method will return the specific
    /// validation error if the certificate was not valid.
    ///
    /// This will only work inside of a call to `init`.
    #[corresponds(X509_verify_cert)]
    pub fn verify_cert(&mut self) -> Result<bool, ErrorStack> {
        unsafe { cvt_n(ffi::X509_verify_cert(self.as_ptr())).map(|n| n != 0) }
    }

    /// Set the error code of the context.
    #[corresponds(X509_STORE_CTX_set_error)]
    pub fn set_error(&mut self, result: X509VerifyResult) {
        unsafe {
            ffi::X509_STORE_CTX_set_error(self.as_ptr(), result.as_raw());
        }
    }

    /// Returns a reference to the certificate which caused the error or None if
    /// no certificate is relevant to the error.
    #[corresponds(X509_STORE_CTX_get_current_cert)]
    pub fn current_cert(&self) -> Option<&X509Ref> {
        unsafe {
            let ptr = ffi::X509_STORE_CTX_get_current_cert(self.as_ptr());
            X509Ref::from_const_ptr_opt(ptr)
        }
    }

    /// Returns a non-negative integer representing the depth in the certificate
    /// chain where the error occurred. If it is zero it occurred in the end
    /// entity certificate, one if it is the certificate which signed the end
    /// entity certificate and so on.
    #[corresponds(X509_STORE_CTX_get_error_depth)]
    pub fn error_depth(&self) -> u32 {
        unsafe { ffi::X509_STORE_CTX_get_error_depth(self.as_ptr()) as u32 }
    }

    /// Returns a reference to a complete valid `X509` certificate chain.
    #[corresponds(X509_STORE_CTX_get0_chain)]
    pub fn chain(&self) -> Option<&StackRef<X509>> {
        unsafe {
            let chain = X509_STORE_CTX_get0_chain(self.as_ptr());

            if chain.is_null() {
                None
            } else {
                Some(StackRef::from_ptr(chain))
            }
        }
    }
}

/// A builder used to construct an `X509`.
pub struct X509Builder(X509);

impl X509Builder {
    /// Creates a new builder.
    #[corresponds(X509_new)]
    pub fn new() -> Result<X509Builder, ErrorStack> {
        unsafe {
            ffi::init();
            cvt_p(ffi::X509_new()).map(|p| X509Builder(X509(p)))
        }
    }

    /// Sets the notAfter constraint on the certificate.
    #[corresponds(X509_set1_notAfter)]
    pub fn set_not_after(&mut self, not_after: &Asn1TimeRef) -> Result<(), ErrorStack> {
        unsafe { cvt(X509_set1_notAfter(self.0.as_ptr(), not_after.as_ptr())).map(|_| ()) }
    }

    /// Sets the notBefore constraint on the certificate.
    #[corresponds(X509_set1_notBefore)]
    pub fn set_not_before(&mut self, not_before: &Asn1TimeRef) -> Result<(), ErrorStack> {
        unsafe { cvt(X509_set1_notBefore(self.0.as_ptr(), not_before.as_ptr())).map(|_| ()) }
    }

    /// Sets the version of the certificate.
    ///
    /// Note that the version is zero-indexed; that is, a certificate corresponding to version 3 of
    /// the X.509 standard should pass `2` to this method.
    #[corresponds(X509_set_version)]
    #[allow(clippy::useless_conversion)]
    pub fn set_version(&mut self, version: i32) -> Result<(), ErrorStack> {
        unsafe { cvt(ffi::X509_set_version(self.0.as_ptr(), version.into())).map(|_| ()) }
    }

    /// Sets the serial number of the certificate.
    #[corresponds(X509_set_serialNumber)]
    pub fn set_serial_number(&mut self, serial_number: &Asn1IntegerRef) -> Result<(), ErrorStack> {
        unsafe {
            cvt(ffi::X509_set_serialNumber(
                self.0.as_ptr(),
                serial_number.as_ptr(),
            ))
            .map(|_| ())
        }
    }

    /// Sets the issuer name of the certificate.
    #[corresponds(X509_set_issuer_name)]
    pub fn set_issuer_name(&mut self, issuer_name: &X509NameRef) -> Result<(), ErrorStack> {
        unsafe {
            cvt(ffi::X509_set_issuer_name(
                self.0.as_ptr(),
                issuer_name.as_ptr(),
            ))
            .map(|_| ())
        }
    }

    /// Sets the subject name of the certificate.
    ///
    /// When building certificates, the `C`, `ST`, and `O` options are common when using the openssl command line tools.
    /// The `CN` field is used for the common name, such as a DNS name.
    ///
    /// ```
    /// use openssl::x509::{X509, X509NameBuilder};
    ///
    /// let mut x509_name = openssl::x509::X509NameBuilder::new().unwrap();
    /// x509_name.append_entry_by_text("C", "US").unwrap();
    /// x509_name.append_entry_by_text("ST", "CA").unwrap();
    /// x509_name.append_entry_by_text("O", "Some organization").unwrap();
    /// x509_name.append_entry_by_text("CN", "www.example.com").unwrap();
    /// let x509_name = x509_name.build();
    ///
    /// let mut x509 = openssl::x509::X509::builder().unwrap();
    /// x509.set_subject_name(&x509_name).unwrap();
    /// ```
    #[corresponds(X509_set_subject_name)]
    pub fn set_subject_name(&mut self, subject_name: &X509NameRef) -> Result<(), ErrorStack> {
        unsafe {
            cvt(ffi::X509_set_subject_name(
                self.0.as_ptr(),
                subject_name.as_ptr(),
            ))
            .map(|_| ())
        }
    }

    /// Sets the public key associated with the certificate.
    #[corresponds(X509_set_pubkey)]
    pub fn set_pubkey<T>(&mut self, key: &PKeyRef<T>) -> Result<(), ErrorStack>
    where
        T: HasPublic,
    {
        unsafe { cvt(ffi::X509_set_pubkey(self.0.as_ptr(), key.as_ptr())).map(|_| ()) }
    }

    /// Returns a context object which is needed to create certain X509 extension values.
    ///
    /// Set `issuer` to `None` if the certificate will be self-signed.
    #[corresponds(X509V3_set_ctx)]
    pub fn x509v3_context<'a>(
        &'a self,
        issuer: Option<&'a X509Ref>,
        conf: Option<&'a ConfRef>,
    ) -> X509v3Context<'a> {
        unsafe {
            let mut ctx = mem::zeroed();

            let issuer = match issuer {
                Some(issuer) => issuer.as_ptr(),
                None => self.0.as_ptr(),
            };
            let subject = self.0.as_ptr();
            ffi::X509V3_set_ctx(
                &mut ctx,
                issuer,
                subject,
                ptr::null_mut(),
                ptr::null_mut(),
                0,
            );

            // nodb case taken care of since we zeroed ctx above
            if let Some(conf) = conf {
                ffi::X509V3_set_nconf(&mut ctx, conf.as_ptr());
            }

            X509v3Context(ctx, PhantomData)
        }
    }

    /// Adds an X509 extension value to the certificate.
    ///
    /// This works just as `append_extension` except it takes ownership of the `X509Extension`.
    pub fn append_extension(&mut self, extension: X509Extension) -> Result<(), ErrorStack> {
        self.append_extension2(&extension)
    }

    /// Adds an X509 extension value to the certificate.
    #[corresponds(X509_add_ext)]
    pub fn append_extension2(&mut self, extension: &X509ExtensionRef) -> Result<(), ErrorStack> {
        unsafe {
            cvt(ffi::X509_add_ext(self.0.as_ptr(), extension.as_ptr(), -1))?;
            Ok(())
        }
    }

    /// Signs the certificate with a private key.
    #[corresponds(X509_sign)]
    pub fn sign<T>(&mut self, key: &PKeyRef<T>, hash: MessageDigest) -> Result<(), ErrorStack>
    where
        T: HasPrivate,
    {
        unsafe { cvt(ffi::X509_sign(self.0.as_ptr(), key.as_ptr(), hash.as_ptr())).map(|_| ()) }
    }

    /// Consumes the builder, returning the certificate.
    pub fn build(self) -> X509 {
        self.0
    }
}

foreign_type_and_impl_send_sync! {
    type CType = ffi::X509;
    fn drop = ffi::X509_free;

    /// An `X509` public key certificate.
    pub struct X509;
    /// Reference to `X509`.
    pub struct X509Ref;
}

impl X509Ref {
    /// Returns this certificate's subject name.
    #[corresponds(X509_get_subject_name)]
    pub fn subject_name(&self) -> &X509NameRef {
        unsafe {
            let name = ffi::X509_get_subject_name(self.as_ptr());
            X509NameRef::from_const_ptr_opt(name).expect("subject name must not be null")
        }
    }

    /// Returns the hash of the certificates subject
    #[corresponds(X509_subject_name_hash)]
    pub fn subject_name_hash(&self) -> u32 {
        unsafe { ffi::X509_subject_name_hash(self.as_ptr()) as u32 }
    }

    /// Returns this certificate's issuer name.
    #[corresponds(X509_get_issuer_name)]
    pub fn issuer_name(&self) -> &X509NameRef {
        unsafe {
            let name = ffi::X509_get_issuer_name(self.as_ptr());
            X509NameRef::from_const_ptr_opt(name).expect("issuer name must not be null")
        }
    }

    /// Returns the hash of the certificates issuer
    #[corresponds(X509_issuer_name_hash)]
    pub fn issuer_name_hash(&self) -> u32 {
        unsafe { ffi::X509_issuer_name_hash(self.as_ptr()) as u32 }
    }

    /// Returns this certificate's subject alternative name entries, if they exist.
    #[corresponds(X509_get_ext_d2i)]
    pub fn subject_alt_names(&self) -> Option<Stack<GeneralName>> {
        unsafe {
            let stack = ffi::X509_get_ext_d2i(
                self.as_ptr(),
                ffi::NID_subject_alt_name,
                ptr::null_mut(),
                ptr::null_mut(),
            );
            Stack::from_ptr_opt(stack as *mut _)
        }
    }

    /// Returns this certificate's issuer alternative name entries, if they exist.
    #[corresponds(X509_get_ext_d2i)]
    pub fn issuer_alt_names(&self) -> Option<Stack<GeneralName>> {
        unsafe {
            let stack = ffi::X509_get_ext_d2i(
                self.as_ptr(),
                ffi::NID_issuer_alt_name,
                ptr::null_mut(),
                ptr::null_mut(),
            );
            Stack::from_ptr_opt(stack as *mut _)
        }
    }

    /// Returns this certificate's [`authority information access`] entries, if they exist.
    ///
    /// [`authority information access`]: https://tools.ietf.org/html/rfc5280#section-4.2.2.1
    #[corresponds(X509_get_ext_d2i)]
    pub fn authority_info(&self) -> Option<Stack<AccessDescription>> {
        unsafe {
            let stack = ffi::X509_get_ext_d2i(
                self.as_ptr(),
                ffi::NID_info_access,
                ptr::null_mut(),
                ptr::null_mut(),
            );
            Stack::from_ptr_opt(stack as *mut _)
        }
    }

    /// Returns this certificate's key usage extension value, if it exists.
    #[corresponds(X509_get_ext_d2i)]
    pub fn key_usage(&self) -> Option<&Asn1BitStringRef> {
        unsafe {
            let ptr = ffi::X509_get_ext_d2i(
                self.as_ptr(),
                ffi::NID_key_usage,
                ptr::null_mut(),
                ptr::null_mut(),
            );
            Asn1BitStringRef::from_const_ptr_opt(ptr as *const _)
        }
    }

    /// Returns this certificate's extended key usage extension value, if it exists.
    #[corresponds(X509_get_ext_d2i)]
    pub fn extended_key_usage(&self) -> Option<Stack<Asn1Object>> {
        unsafe {
            let ptr = ffi::X509_get_ext_d2i(
                self.as_ptr(),
                ffi::NID_ext_key_usage,
                ptr::null_mut(),
                ptr::null_mut(),
            );
            Stack::from_ptr_opt(ptr as *mut _)
        }
    }

    #[corresponds(X509_get_pubkey)]
    pub fn public_key(&self) -> Result<PKey<Public>, ErrorStack> {
        unsafe {
            let pkey = cvt_p(ffi::X509_get_pubkey(self.as_ptr()))?;
            Ok(PKey::from_ptr(pkey))
        }
    }

    /// Returns a digest of the DER representation of the certificate.
    #[corresponds(X509_digest)]
    pub fn digest(&self, hash_type: MessageDigest) -> Result<DigestBytes, ErrorStack> {
        unsafe {
            let mut digest = DigestBytes {
                buf: [0; ffi::EVP_MAX_MD_SIZE as usize],
                len: ffi::EVP_MAX_MD_SIZE as usize,
            };
            let mut len = ffi::EVP_MAX_MD_SIZE;
            cvt(ffi::X509_digest(
                self.as_ptr(),
                hash_type.as_ptr(),
                digest.buf.as_mut_ptr() as *mut _,
                &mut len,
            ))?;
            digest.len = len as usize;

            Ok(digest)
        }
    }

    #[deprecated(since = "0.10.9", note = "renamed to digest")]
    pub fn fingerprint(&self, hash_type: MessageDigest) -> Result<Vec<u8>, ErrorStack> {
        self.digest(hash_type).map(|b| b.to_vec())
    }

    /// Returns the certificate's Not After validity period.
    #[corresponds(X509_getm_notAfter)]
    pub fn not_after(&self) -> &Asn1TimeRef {
        unsafe {
            let date = X509_getm_notAfter(self.as_ptr());
            Asn1TimeRef::from_const_ptr_opt(date).expect("not_after must not be null")
        }
    }

    /// Returns the certificate's Not Before validity period.
    #[corresponds(X509_getm_notBefore)]
    pub fn not_before(&self) -> &Asn1TimeRef {
        unsafe {
            let date = X509_getm_notBefore(self.as_ptr());
            Asn1TimeRef::from_const_ptr_opt(date).expect("not_before must not be null")
        }
    }

    /// Returns the certificate's signature
    #[corresponds(X509_get0_signature)]
    pub fn signature(&self) -> &Asn1BitStringRef {
        unsafe {
            let mut signature = ptr::null();
            X509_get0_signature(&mut signature, ptr::null_mut(), self.as_ptr());
            Asn1BitStringRef::from_const_ptr_opt(signature).expect("signature must not be null")
        }
    }

    /// Returns the certificate's signature algorithm.
    #[corresponds(X509_get0_signature)]
    pub fn signature_algorithm(&self) -> &X509AlgorithmRef {
        unsafe {
            let mut algor = ptr::null();
            X509_get0_signature(ptr::null_mut(), &mut algor, self.as_ptr());
            X509AlgorithmRef::from_const_ptr_opt(algor)
                .expect("signature algorithm must not be null")
        }
    }

    /// Returns the list of OCSP responder URLs specified in the certificate's Authority Information
    /// Access field.
    #[corresponds(X509_get1_ocsp)]
    pub fn ocsp_responders(&self) -> Result<Stack<OpensslString>, ErrorStack> {
        unsafe { cvt_p(ffi::X509_get1_ocsp(self.as_ptr())).map(|p| Stack::from_ptr(p)) }
    }

    /// Checks that this certificate issued `subject`.
    #[corresponds(X509_check_issued)]
    pub fn issued(&self, subject: &X509Ref) -> X509VerifyResult {
        unsafe {
            let r = ffi::X509_check_issued(self.as_ptr(), subject.as_ptr());
            X509VerifyResult::from_raw(r)
        }
    }

    /// Returns certificate version. If this certificate has no explicit version set, it defaults to
    /// version 1.
    ///
    /// Note that `0` return value stands for version 1, `1` for version 2 and so on.
    #[corresponds(X509_get_version)]
    #[cfg(ossl110)]
    pub fn version(&self) -> i32 {
        unsafe { ffi::X509_get_version(self.as_ptr()) as i32 }
    }

    /// Check if the certificate is signed using the given public key.
    ///
    /// Only the signature is checked: no other checks (such as certificate chain validity)
    /// are performed.
    ///
    /// Returns `true` if verification succeeds.
    #[corresponds(X509_verify)]
    pub fn verify<T>(&self, key: &PKeyRef<T>) -> Result<bool, ErrorStack>
    where
        T: HasPublic,
    {
        unsafe { cvt_n(ffi::X509_verify(self.as_ptr(), key.as_ptr())).map(|n| n != 0) }
    }

    /// Returns this certificate's serial number.
    #[corresponds(X509_get_serialNumber)]
    pub fn serial_number(&self) -> &Asn1IntegerRef {
        unsafe {
            let r = ffi::X509_get_serialNumber(self.as_ptr());
            Asn1IntegerRef::from_const_ptr_opt(r).expect("serial number must not be null")
        }
    }

    /// Returns the certificate's extensions.
    #[corresponds(X509_get0_extensions)]
    #[cfg(ossl110)]
    pub fn extensions(&self) -> Result<&StackRef<X509Extension>, ErrorStack> {
        unsafe {
            let result = ffi::X509_get0_extensions(self.as_ptr() as *const _);
            if result.is_null() {
                return Err(ErrorStack::get());
            }
            Ok(StackRef::from_const_ptr(result))
        }
    }

    /// Returns the location of an extension within a certificate.
    #[corresponds(X509_get_ext_by_NID)]
    pub fn get_extension_by_nid(&self, nid: &Nid) -> Option<i32> {
        unsafe {
            let pos: i32 = ffi::X509_get_ext_by_NID(
                self.as_ptr(),
                nid.as_raw(),
                -1, // start search from first extension
            );
            if pos == -1 {
                None
            } else {
                Some(pos)
            }
        }
    }

    /// Returns the X509 extension at position `pos` in an X509 certificate.
    pub fn get_extension(&self, pos: i32) -> Result<&X509ExtensionRef, ErrorStack> {
        unsafe {
            let ptr = cvt_p(ffi::X509_get_ext(self.as_ptr(), pos as c_int))?;
            Ok(X509ExtensionRef::from_ptr(ptr))
        }
    }

    /// Returns the certificates key usage extension flags. If the extension is not present in the
    /// certificate, 0 will be returned.
    /// Note: this does not include the critical flag.
    #[cfg(ossl110)]
    #[corresponds(X509_get_key_usage)]
    pub fn key_usage_flags(&self) -> u32 {
        unsafe { ffi::X509_get_key_usage(self.as_ptr()) }
    }

    /// Returns the certificates extended key usage extension flags. If the extension is not
    /// present in the certificate, 0 will be returned.
    /// Note: this does not include the critical flag.
    #[cfg(ossl110)]
    #[corresponds(X509_get_extended_key_usage)]
    pub fn extended_key_usage_flags(&self) -> u32 {
        unsafe { ffi::X509_get_extended_key_usage(self.as_ptr()) }
    }

    to_pem! {
        /// Serializes the certificate into a PEM-encoded X509 structure.
        ///
        /// The output will have a header of `-----BEGIN CERTIFICATE-----`.
        #[corresponds(PEM_write_bio_X509)]
        to_pem,
        ffi::PEM_write_bio_X509
    }

    to_der! {
        /// Serializes the certificate into a DER-encoded X509 structure.
        #[corresponds(i2d_X509)]
        to_der,
        ffi::i2d_X509
    }

    to_pem! {
        /// Converts the certificate to human readable text.
        #[corresponds(X509_print)]
        to_text,
        ffi::X509_print
    }
}

impl ToOwned for X509Ref {
    type Owned = X509;

    fn to_owned(&self) -> X509 {
        unsafe {
            X509_up_ref(self.as_ptr());
            X509::from_ptr(self.as_ptr())
        }
    }
}

impl Ord for X509Ref {
    fn cmp(&self, other: &Self) -> cmp::Ordering {
        // X509_cmp returns a number <0 for less than, 0 for equal and >0 for greater than.
        // It can't fail if both pointers are valid, which we know is true.
        let cmp = unsafe { ffi::X509_cmp(self.as_ptr(), other.as_ptr()) };
        cmp.cmp(&0)
    }
}

impl PartialOrd for X509Ref {
    fn partial_cmp(&self, other: &Self) -> Option<cmp::Ordering> {
        Some(self.cmp(other))
    }
}

impl PartialOrd<X509> for X509Ref {
    fn partial_cmp(&self, other: &X509) -> Option<cmp::Ordering> {
        <X509Ref as PartialOrd<X509Ref>>::partial_cmp(self, other)
    }
}

impl PartialEq for X509Ref {
    fn eq(&self, other: &Self) -> bool {
        self.cmp(other) == cmp::Ordering::Equal
    }
}

impl PartialEq<X509> for X509Ref {
    fn eq(&self, other: &X509) -> bool {
        <X509Ref as PartialEq<X509Ref>>::eq(self, other)
    }
}

impl Eq for X509Ref {}

impl X509 {
    /// Returns a new builder.
    pub fn builder() -> Result<X509Builder, ErrorStack> {
        X509Builder::new()
    }

    from_pem! {
        /// Deserializes a PEM-encoded X509 structure.
        ///
        /// The input should have a header of `-----BEGIN CERTIFICATE-----`.
        #[corresponds(PEM_read_bio_X509)]
        from_pem,
        X509,
        ffi::PEM_read_bio_X509
    }

    from_der! {
        /// Deserializes a DER-encoded X509 structure.
        #[corresponds(d2i_X509)]
        from_der,
        X509,
        ffi::d2i_X509
    }

    /// Deserializes a list of PEM-formatted certificates.
    #[corresponds(PEM_read_bio_X509)]
    pub fn stack_from_pem(pem: &[u8]) -> Result<Vec<X509>, ErrorStack> {
        unsafe {
            ffi::init();
            let bio = MemBioSlice::new(pem)?;

            let mut certs = vec![];
            loop {
                let r =
                    ffi::PEM_read_bio_X509(bio.as_ptr(), ptr::null_mut(), None, ptr::null_mut());
                if r.is_null() {
                    let err = ffi::ERR_peek_last_error();
                    if ffi::ERR_GET_LIB(err) == ffi::ERR_LIB_PEM
                        && ffi::ERR_GET_REASON(err) == ffi::PEM_R_NO_START_LINE
                    {
                        ffi::ERR_clear_error();
                        break;
                    }

                    return Err(ErrorStack::get());
                } else {
                    certs.push(X509(r));
                }
            }

            Ok(certs)
        }
    }
}

impl Clone for X509 {
    fn clone(&self) -> X509 {
        X509Ref::to_owned(self)
    }
}

impl fmt::Debug for X509 {
    fn fmt(&self, formatter: &mut fmt::Formatter<'_>) -> fmt::Result {
        let serial = match &self.serial_number().to_bn() {
            Ok(bn) => match bn.to_hex_str() {
                Ok(hex) => hex.to_string(),
                Err(_) => "".to_string(),
            },
            Err(_) => "".to_string(),
        };
        let mut debug_struct = formatter.debug_struct("X509");
        debug_struct.field("serial_number", &serial);
        debug_struct.field("signature_algorithm", &self.signature_algorithm().object());
        debug_struct.field("issuer", &self.issuer_name());
        debug_struct.field("subject", &self.subject_name());
        if let Some(subject_alt_names) = &self.subject_alt_names() {
            debug_struct.field("subject_alt_names", subject_alt_names);
        }
        debug_struct.field("not_before", &self.not_before());
        debug_struct.field("not_after", &self.not_after());

        if let Ok(public_key) = &self.public_key() {
            debug_struct.field("public_key", public_key);
        };
        cfg_if! { if #[cfg(ossl110)] {
            unsafe {
                let extensions = ffi::X509_get0_extensions(self.as_ptr() as *const _);
                let title = CString::new("X509 Extensions").unwrap();
                if !extensions.is_null() {
                    if let Ok(bio) = MemBio::new() {
                        let result = cvt(ffi::X509V3_extensions_print(
                            bio.as_ptr(),
                            title.as_ptr() as *const _,
                            extensions,
                            0,
                            4,
                        ));
                        if result.is_ok() {
                            if let Ok(ext_str) = String::from_utf8(bio.get_buf().to_vec()) {
                                debug_struct.field("X509 Extensions", &ext_str);
                            }
                        }
                    }
                }
            }
        }};
        debug_struct.finish()
    }
}

impl AsRef<X509Ref> for X509Ref {
    fn as_ref(&self) -> &X509Ref {
        self
    }
}

impl Stackable for X509 {
    type StackType = ffi::stack_st_X509;
}

<<<<<<< HEAD
foreign_type_and_impl_send_sync! {
    type CType = ffi::X509_ATTRIBUTE;
    fn drop = ffi::X509_ATTRIBUTE_free;

    /// Permit additional fields to be added to an `X509` v3 certificate.
    pub struct X509Attribute;
    /// Reference to `X509Attribute`.
    pub struct X509AttributeRef;
}

impl Stackable for X509Attribute {
    type StackType = ffi::stack_st_X509_ATTRIBUTE;
}

impl X509Attribute {
    /// Creates an X509 attribute, which can be added to X509 certificates, signing requests and
    /// PKCS7 messages.
    ///
    /// The attribute type is derived from the ASN1 string value. So be sure to use
    /// Asn1String::type_new() for strings other than octet strings.
    ///
    pub fn from_string(nid: Nid, value: Asn1String) -> Result<X509Attribute, ErrorStack> {
        unsafe {
            let asn1_type = cvt(ffi::ASN1_STRING_type(value.as_ptr()))?;
            let attribute = cvt_p(ffi::X509_ATTRIBUTE_create(
                nid.as_raw(),
                asn1_type,
                value.as_ptr() as *mut c_void,
            ));
            #[allow(clippy::forget_copy)]
            mem::forget(value); // Asn1String does not implement the Copy trait, so clippy is wrong here.
            attribute.map(X509Attribute)
        }
    }

    /// Creates an X509 attribute from an `Asn1Object`.
    pub fn from_object(nid: Nid, value: Asn1Object) -> Result<X509Attribute, ErrorStack> {
        unsafe {
            let asn1_type = Asn1TagValue::OBJECT;
            let attribute = cvt_p(ffi::X509_ATTRIBUTE_create(
                nid.as_raw(),
                asn1_type.as_raw(),
                value.as_ptr() as *mut c_void,
            ));
            #[allow(clippy::forget_copy)]
            mem::forget(value); // Asn1String does not implement the Copy trait, so clippy is wrong here.
            attribute.map(X509Attribute)
        }
    }
}

impl X509AttributeRef {
    /// Get object id (NID) of attribute
    pub fn object(&self) -> Result<&Asn1ObjectRef, ErrorStack> {
        unsafe {
            let object_ptr = cvt_p(ffi::X509_ATTRIBUTE_get0_object(self.as_ptr()))?;
            Ok(Asn1ObjectRef::from_ptr(object_ptr))
        }
    }

    /// Get an item from the list of `ASN1_TYPE`s.
    pub fn typ(&self, idx: isize) -> Result<&Asn1TypeRef, ErrorStack> {
        unsafe {
            let type_ptr = cvt_p(ffi::X509_ATTRIBUTE_get0_type(self.as_ptr(), idx as c_int))?;
            Ok(Asn1TypeRef::from_ptr(type_ptr))
        }
    }
}

=======
impl Ord for X509 {
    fn cmp(&self, other: &Self) -> cmp::Ordering {
        X509Ref::cmp(self, other)
    }
}

impl PartialOrd for X509 {
    fn partial_cmp(&self, other: &Self) -> Option<cmp::Ordering> {
        X509Ref::partial_cmp(self, other)
    }
}

impl PartialOrd<X509Ref> for X509 {
    fn partial_cmp(&self, other: &X509Ref) -> Option<cmp::Ordering> {
        X509Ref::partial_cmp(self, other)
    }
}

impl PartialEq for X509 {
    fn eq(&self, other: &Self) -> bool {
        X509Ref::eq(self, other)
    }
}

impl PartialEq<X509Ref> for X509 {
    fn eq(&self, other: &X509Ref) -> bool {
        X509Ref::eq(self, other)
    }
}

impl Eq for X509 {}

>>>>>>> c57a9934
/// A context object required to construct certain `X509` extension values.
pub struct X509v3Context<'a>(ffi::X509V3_CTX, PhantomData<(&'a X509Ref, &'a ConfRef)>);

impl<'a> X509v3Context<'a> {
    pub fn as_ptr(&self) -> *mut ffi::X509V3_CTX {
        &self.0 as *const _ as *mut _
    }
}

foreign_type_and_impl_send_sync! {
    type CType = ffi::X509_EXTENSION;
    fn drop = ffi::X509_EXTENSION_free;

    /// Permit additional fields to be added to an `X509` v3 certificate.
    pub struct X509Extension;
    /// Reference to `X509Extension`.
    pub struct X509ExtensionRef;
}

impl Stackable for X509Extension {
    type StackType = ffi::stack_st_X509_EXTENSION;
}

impl X509Extension {
    /// Constructs an X509 extension value. See `man x509v3_config` for information on supported
    /// names and their value formats.
    ///
    /// Some extension types, such as `subjectAlternativeName`, require an `X509v3Context` to be
    /// provided.
    ///
    /// See the extension module for builder types which will construct certain common extensions.
    pub fn new(
        conf: Option<&ConfRef>,
        context: Option<&X509v3Context<'_>>,
        name: &str,
        value: &str,
    ) -> Result<X509Extension, ErrorStack> {
        let name = CString::new(name).unwrap();
        let value = CString::new(value).unwrap();
        unsafe {
            ffi::init();
            let conf = conf.map_or(ptr::null_mut(), ConfRef::as_ptr);
            let context = context.map_or(ptr::null_mut(), X509v3Context::as_ptr);
            let name = name.as_ptr() as *mut _;
            let value = value.as_ptr() as *mut _;

            cvt_p(ffi::X509V3_EXT_nconf(conf, context, name, value)).map(X509Extension)
        }
    }

    /// Constructs an X509 extension value. See `man x509v3_config` for information on supported
    /// extensions and their value formats.
    ///
    /// Some extension types, such as `nid::SUBJECT_ALTERNATIVE_NAME`, require an `X509v3Context` to
    /// be provided.
    ///
    /// See the extension module for builder types which will construct certain common extensions.
    pub fn new_nid(
        conf: Option<&ConfRef>,
        context: Option<&X509v3Context<'_>>,
        name: Nid,
        value: &str,
    ) -> Result<X509Extension, ErrorStack> {
        let value = CString::new(value).unwrap();
        unsafe {
            ffi::init();
            let conf = conf.map_or(ptr::null_mut(), ConfRef::as_ptr);
            let context = context.map_or(ptr::null_mut(), X509v3Context::as_ptr);
            let name = name.as_raw();
            let value = value.as_ptr() as *mut _;

            cvt_p(ffi::X509V3_EXT_nconf_nid(conf, context, name, value)).map(X509Extension)
        }
    }

    /// Adds an alias for an extension
    ///
    /// # Safety
    ///
    /// This method modifies global state without locking and therefore is not thread safe
    #[corresponds(X509V3_EXT_add_alias)]
    pub unsafe fn add_alias(to: Nid, from: Nid) -> Result<(), ErrorStack> {
        ffi::init();
        cvt(ffi::X509V3_EXT_add_alias(to.as_raw(), from.as_raw())).map(|_| ())
    }
}

impl X509ExtensionRef {
    /// Returns true, if the extension is marked as critical.
    pub fn is_critical(&self) -> bool {
        unsafe { ffi::X509_EXTENSION_get_critical(self.as_ptr()) == 1 }
    }

    /// Returns the extension type.
    pub fn object(&self) -> Result<&Asn1ObjectRef, ErrorStack> {
        unsafe {
            let ptr = cvt_p(ffi::X509_EXTENSION_get_object(self.as_ptr()))?;
            Ok(Asn1ObjectRef::from_ptr(ptr))
        }
    }

    /// Returns the extension data (DER).
    pub fn data(&self) -> Result<&Asn1OctetStringRef, ErrorStack> {
        unsafe {
            let ptr = cvt_p(ffi::X509_EXTENSION_get_data(self.as_ptr()))?;
            Ok(Asn1OctetStringRef::from_ptr(ptr))
        }
    }
}

/// A builder used to construct an `X509Name`.
pub struct X509NameBuilder(X509Name);

impl X509NameBuilder {
    /// Creates a new builder.
    pub fn new() -> Result<X509NameBuilder, ErrorStack> {
        unsafe {
            ffi::init();
            cvt_p(ffi::X509_NAME_new()).map(|p| X509NameBuilder(X509Name(p)))
        }
    }

    /// Add a field entry by str.
    ///
    #[corresponds(X509_NAME_add_entry_by_txt)]
    pub fn append_entry_by_text(&mut self, field: &str, value: &str) -> Result<(), ErrorStack> {
        let value_len = value.len() as c_int;
        let value_c = CString::new(value).unwrap();
        unsafe {
            let field = CString::new(field).unwrap();
            cvt(ffi::X509_NAME_add_entry_by_txt(
                self.0.as_ptr(),
                field.as_ptr() as *mut _,
                ffi::MBSTRING_UTF8,
                value_c.as_ptr() as *mut _,
                value_len,
                -1,
                0,
            ))
            .map(|_| ())
        }
    }

    /// Add a field entry by str with a specific type.
    ///
    #[corresponds(X509_NAME_add_entry_by_txt)]
    pub fn append_entry_by_text_with_type(
        &mut self,
        field: &str,
        value: &str,
        ty: Asn1TagValue,
    ) -> Result<(), ErrorStack> {
        let value_len = value.len() as c_int;
        let value_c = CString::new(value).unwrap();
        unsafe {
            let field = CString::new(field).unwrap();
            cvt(ffi::X509_NAME_add_entry_by_txt(
                self.0.as_ptr(),
                field.as_ptr() as *mut _,
                ty.as_raw(),
                value_c.as_ptr() as *mut _,
                value_len,
                -1,
                0,
            ))
            .map(|_| ())
        }
    }

    /// Add a field entry by NID.
    ///
    #[corresponds(X509_NAME_add_entry_by_NID)]
    pub fn append_entry_by_nid(&mut self, field: Nid, value: &str) -> Result<(), ErrorStack> {
        let value_len = value.len() as c_int;
        let value_c = CString::new(value).unwrap();
        unsafe {
            cvt(ffi::X509_NAME_add_entry_by_NID(
                self.0.as_ptr(),
                field.as_raw(),
                ffi::MBSTRING_UTF8,
                value_c.as_ptr() as *mut _,
                value_len,
                -1,
                0,
            ))
            .map(|_| ())
        }
    }

    /// Add a field entry by NID with a specific type.
    ///
    #[corresponds(X509_NAME_add_entry_by_NID)]
    pub fn append_entry_by_nid_with_type(
        &mut self,
        field: Nid,
        value: &str,
        ty: Asn1TagValue,
    ) -> Result<(), ErrorStack> {
        let value_len = value.len() as c_int;
        let value_c = CString::new(value).unwrap();
        unsafe {
            cvt(ffi::X509_NAME_add_entry_by_NID(
                self.0.as_ptr(),
                field.as_raw(),
                ty.as_raw(),
                value_c.as_ptr() as *mut _,
                value_len,
                -1,
                0,
            ))
            .map(|_| ())
        }
    }

    /// Return an `X509Name`.
    pub fn build(self) -> X509Name {
        self.0
    }
}

foreign_type_and_impl_send_sync! {
    type CType = ffi::X509_NAME;
    fn drop = ffi::X509_NAME_free;

    /// The names of an `X509` certificate.
    pub struct X509Name;
    /// Reference to `X509Name`.
    pub struct X509NameRef;
}

impl X509Name {
    /// Returns a new builder.
    pub fn builder() -> Result<X509NameBuilder, ErrorStack> {
        X509NameBuilder::new()
    }

    /// Loads subject names from a file containing PEM-formatted certificates.
    ///
    /// This is commonly used in conjunction with `SslContextBuilder::set_client_ca_list`.
    pub fn load_client_ca_file<P: AsRef<Path>>(file: P) -> Result<Stack<X509Name>, ErrorStack> {
        let file = CString::new(file.as_ref().as_os_str().to_str().unwrap()).unwrap();
        unsafe { cvt_p(ffi::SSL_load_client_CA_file(file.as_ptr())).map(|p| Stack::from_ptr(p)) }
    }

    from_der! {
        /// Deserializes a DER-encoded X509 name structure.
        ///
        /// This corresponds to [`d2i_X509_NAME`].
        ///
        /// [`d2i_X509_NAME`]: https://www.openssl.org/docs/manmaster/man3/d2i_X509_NAME.html
        from_der,
        X509Name,
        ffi::d2i_X509_NAME
    }
}

impl Stackable for X509Name {
    type StackType = ffi::stack_st_X509_NAME;
}

impl X509NameRef {
    /// Returns the name entries by the nid.
    pub fn entries_by_nid(&self, nid: Nid) -> X509NameEntries<'_> {
        X509NameEntries {
            name: self,
            nid: Some(nid),
            loc: -1,
        }
    }

    /// Returns an iterator over all `X509NameEntry` values
    pub fn entries(&self) -> X509NameEntries<'_> {
        X509NameEntries {
            name: self,
            nid: None,
            loc: -1,
        }
    }

    to_der! {
        /// Serializes the certificate into a DER-encoded X509 name structure.
        ///
        /// This corresponds to [`i2d_X509_NAME`].
        ///
        /// [`i2d_X509_NAME`]: https://www.openssl.org/docs/man1.1.0/crypto/i2d_X509_NAME.html
        to_der,
        ffi::i2d_X509_NAME
    }

    /// Compares the X509NameRef with an`other` X509NameRef
    /// Returns 0 if equal.
    #[corresponds(X509_NAME_cmp)]
    pub fn cmp_with(&self, other: &X509NameRef) -> i32 {
        unsafe { ffi::X509_NAME_cmp(self.as_ptr() as *const _, other.as_ptr() as *const _) as i32 }
    }
}

impl fmt::Debug for X509NameRef {
    fn fmt(&self, formatter: &mut fmt::Formatter<'_>) -> fmt::Result {
        formatter.debug_list().entries(self.entries()).finish()
    }
}

/// A type to destructure and examine an `X509Name`.
pub struct X509NameEntries<'a> {
    name: &'a X509NameRef,
    nid: Option<Nid>,
    loc: c_int,
}

impl<'a> Iterator for X509NameEntries<'a> {
    type Item = &'a X509NameEntryRef;

    fn next(&mut self) -> Option<&'a X509NameEntryRef> {
        unsafe {
            match self.nid {
                Some(nid) => {
                    // There is a `Nid` specified to search for
                    self.loc =
                        ffi::X509_NAME_get_index_by_NID(self.name.as_ptr(), nid.as_raw(), self.loc);
                    if self.loc == -1 {
                        return None;
                    }
                }
                None => {
                    // Iterate over all `Nid`s
                    self.loc += 1;
                    if self.loc >= ffi::X509_NAME_entry_count(self.name.as_ptr()) {
                        return None;
                    }
                }
            }

            let entry = ffi::X509_NAME_get_entry(self.name.as_ptr(), self.loc);

            Some(X509NameEntryRef::from_const_ptr_opt(entry).expect("entry must not be null"))
        }
    }
}

foreign_type_and_impl_send_sync! {
    type CType = ffi::X509_NAME_ENTRY;
    fn drop = ffi::X509_NAME_ENTRY_free;

    /// A name entry associated with a `X509Name`.
    pub struct X509NameEntry;
    /// Reference to `X509NameEntry`.
    pub struct X509NameEntryRef;
}

impl X509NameEntryRef {
    /// Returns the field value of an `X509NameEntry`.
    ///
    /// This corresponds to [`X509_NAME_ENTRY_get_data`].
    ///
    /// [`X509_NAME_ENTRY_get_data`]: https://www.openssl.org/docs/man1.1.0/crypto/X509_NAME_ENTRY_get_data.html
    pub fn data(&self) -> &Asn1StringRef {
        unsafe {
            let data = ffi::X509_NAME_ENTRY_get_data(self.as_ptr());
            Asn1StringRef::from_ptr(data)
        }
    }

    /// Returns the `Asn1Object` value of an `X509NameEntry`.
    /// This is useful for finding out about the actual `Nid` when iterating over all `X509NameEntries`.
    ///
    /// This corresponds to [`X509_NAME_ENTRY_get_object`].
    ///
    /// [`X509_NAME_ENTRY_get_object`]: https://www.openssl.org/docs/man1.1.0/crypto/X509_NAME_ENTRY_get_object.html
    pub fn object(&self) -> &Asn1ObjectRef {
        unsafe {
            let object = ffi::X509_NAME_ENTRY_get_object(self.as_ptr());
            Asn1ObjectRef::from_ptr(object)
        }
    }
}

impl fmt::Debug for X509NameEntryRef {
    fn fmt(&self, formatter: &mut fmt::Formatter<'_>) -> fmt::Result {
        formatter.write_fmt(format_args!("{:?} = {:?}", self.object(), self.data()))
    }
}

/// A builder used to construct an `X509Req`.
pub struct X509ReqBuilder(X509Req);

impl X509ReqBuilder {
    /// Returns a builder for a certificate request.
    ///
    /// This corresponds to [`X509_REQ_new`].
    ///
    ///[`X509_REQ_new`]: https://www.openssl.org/docs/man1.1.0/crypto/X509_REQ_new.html
    pub fn new() -> Result<X509ReqBuilder, ErrorStack> {
        unsafe {
            ffi::init();
            cvt_p(ffi::X509_REQ_new()).map(|p| X509ReqBuilder(X509Req(p)))
        }
    }

    /// Set the numerical value of the version field.
    ///
    /// This corresponds to [`X509_REQ_set_version`].
    ///
    ///[`X509_REQ_set_version`]: https://www.openssl.org/docs/man1.1.0/crypto/X509_REQ_set_version.html
    #[allow(clippy::useless_conversion)]
    pub fn set_version(&mut self, version: i32) -> Result<(), ErrorStack> {
        unsafe { cvt(ffi::X509_REQ_set_version(self.0.as_ptr(), version.into())).map(|_| ()) }
    }

    /// Set the issuer name.
    ///
    /// This corresponds to [`X509_REQ_set_subject_name`].
    ///
    /// [`X509_REQ_set_subject_name`]: https://www.openssl.org/docs/man1.1.0/crypto/X509_REQ_set_subject_name.html
    pub fn set_subject_name(&mut self, subject_name: &X509NameRef) -> Result<(), ErrorStack> {
        unsafe {
            cvt(ffi::X509_REQ_set_subject_name(
                self.0.as_ptr(),
                subject_name.as_ptr(),
            ))
            .map(|_| ())
        }
    }

    /// Set the public key.
    ///
    /// This corresponds to [`X509_REQ_set_pubkey`].
    ///
    /// [`X509_REQ_set_pubkey`]: https://www.openssl.org/docs/man1.1.0/crypto/X509_REQ_set_pubkey.html
    pub fn set_pubkey<T>(&mut self, key: &PKeyRef<T>) -> Result<(), ErrorStack>
    where
        T: HasPublic,
    {
        unsafe { cvt(ffi::X509_REQ_set_pubkey(self.0.as_ptr(), key.as_ptr())).map(|_| ()) }
    }

    /// Return an `X509v3Context`. This context object can be used to construct
    /// certain `X509` extensions.
    pub fn x509v3_context<'a>(&'a self, conf: Option<&'a ConfRef>) -> X509v3Context<'a> {
        unsafe {
            let mut ctx = mem::zeroed();

            ffi::X509V3_set_ctx(
                &mut ctx,
                ptr::null_mut(),
                ptr::null_mut(),
                self.0.as_ptr(),
                ptr::null_mut(),
                0,
            );

            // nodb case taken care of since we zeroed ctx above
            if let Some(conf) = conf {
                ffi::X509V3_set_nconf(&mut ctx, conf.as_ptr());
            }

            X509v3Context(ctx, PhantomData)
        }
    }

    /// Permits any number of extension fields to be added to the certificate.
    pub fn add_extensions(
        &mut self,
        extensions: &StackRef<X509Extension>,
    ) -> Result<(), ErrorStack> {
        unsafe {
            cvt(ffi::X509_REQ_add_extensions(
                self.0.as_ptr(),
                extensions.as_ptr(),
            ))
            .map(|_| ())
        }
    }

    /// Permits an attribute to be added to the certificate or certificate request.
    pub fn add_attribute(&mut self, name: &str, value: &str) -> Result<(), ErrorStack> {
        let name = CString::new(name).unwrap();
        let len = value.len();
        let value = CString::new(value).unwrap();
        unsafe {
            cvt(ffi::X509_REQ_add1_attr_by_txt(
                self.0.as_ptr(),
                name.as_ptr() as *const c_char,
                ffi::MBSTRING_UTF8,
                value.as_ptr() as *const c_uchar,
                len as c_int,
            ))
            .map(|_| ())
        }
    }

    pub fn add_attribute_by_nid(&mut self, nid: Nid, value: &str) -> Result<(), ErrorStack> {
        let len = value.len();
        let value = CString::new(value).unwrap();
        unsafe {
            cvt(ffi::X509_REQ_add1_attr_by_NID(
                self.0.as_ptr(),
                nid.as_raw(),
                ffi::MBSTRING_UTF8,
                value.as_ptr() as *const c_uchar,
                len as c_int,
            ))
            .map(|_| ())
        }
    }

    /// Sign the request using a private key.
    ///
    /// This corresponds to [`X509_REQ_sign`].
    ///
    /// [`X509_REQ_sign`]: https://www.openssl.org/docs/man1.1.0/crypto/X509_REQ_sign.html
    pub fn sign<T>(&mut self, key: &PKeyRef<T>, hash: MessageDigest) -> Result<(), ErrorStack>
    where
        T: HasPrivate,
    {
        unsafe {
            cvt(ffi::X509_REQ_sign(
                self.0.as_ptr(),
                key.as_ptr(),
                hash.as_ptr(),
            ))
            .map(|_| ())
        }
    }

    /// Returns the `X509Req`.
    pub fn build(self) -> X509Req {
        self.0
    }
}

foreign_type_and_impl_send_sync! {
    type CType = ffi::X509_REQ;
    fn drop = ffi::X509_REQ_free;

    /// An `X509` certificate request.
    pub struct X509Req;
    /// Reference to `X509Req`.
    pub struct X509ReqRef;
}

impl X509Req {
    /// A builder for `X509Req`.
    pub fn builder() -> Result<X509ReqBuilder, ErrorStack> {
        X509ReqBuilder::new()
    }

    from_pem! {
        /// Deserializes a PEM-encoded PKCS#10 certificate request structure.
        ///
        /// The input should have a header of `-----BEGIN CERTIFICATE REQUEST-----`.
        ///
        /// This corresponds to [`PEM_read_bio_X509_REQ`].
        ///
        /// [`PEM_read_bio_X509_REQ`]: https://www.openssl.org/docs/man1.0.2/crypto/PEM_read_bio_X509_REQ.html
        from_pem,
        X509Req,
        ffi::PEM_read_bio_X509_REQ
    }

    from_der! {
        /// Deserializes a DER-encoded PKCS#10 certificate request structure.
        ///
        /// This corresponds to [`d2i_X509_REQ`].
        ///
        /// [`d2i_X509_REQ`]: https://www.openssl.org/docs/man1.1.0/crypto/d2i_X509_REQ.html
        from_der,
        X509Req,
        ffi::d2i_X509_REQ
    }
}

impl X509ReqRef {
    to_pem! {
        /// Serializes the certificate request to a PEM-encoded PKCS#10 structure.
        ///
        /// The output will have a header of `-----BEGIN CERTIFICATE REQUEST-----`.
        ///
        /// This corresponds to [`PEM_write_bio_X509_REQ`].
        ///
        /// [`PEM_write_bio_X509_REQ`]: https://www.openssl.org/docs/man1.0.2/crypto/PEM_write_bio_X509_REQ.html
        to_pem,
        ffi::PEM_write_bio_X509_REQ
    }

    to_der! {
        /// Serializes the certificate request to a DER-encoded PKCS#10 structure.
        ///
        /// This corresponds to [`i2d_X509_REQ`].
        ///
        /// [`i2d_X509_REQ`]: https://www.openssl.org/docs/man1.0.2/crypto/i2d_X509_REQ.html
        to_der,
        ffi::i2d_X509_REQ
    }

    /// Returns the numerical value of the version field of the certificate request.
    ///
    /// This corresponds to [`X509_REQ_get_version`]
    ///
    /// [`X509_REQ_get_version`]: https://www.openssl.org/docs/man1.1.0/crypto/X509_REQ_get_version.html
    pub fn version(&self) -> i32 {
        unsafe { X509_REQ_get_version(self.as_ptr()) as i32 }
    }

    /// Returns the subject name of the certificate request.
    ///
    /// This corresponds to [`X509_REQ_get_subject_name`]
    ///
    /// [`X509_REQ_get_subject_name`]: https://www.openssl.org/docs/man1.1.0/crypto/X509_REQ_get_subject_name.html
    pub fn subject_name(&self) -> &X509NameRef {
        unsafe {
            let name = X509_REQ_get_subject_name(self.as_ptr());
            X509NameRef::from_const_ptr_opt(name).expect("subject name must not be null")
        }
    }

    /// Returns the public key of the certificate request.
    ///
    /// This corresponds to [`X509_REQ_get_pubkey"]
    ///
    /// [`X509_REQ_get_pubkey`]: https://www.openssl.org/docs/man1.1.0/crypto/X509_REQ_get_pubkey.html
    pub fn public_key(&self) -> Result<PKey<Public>, ErrorStack> {
        unsafe {
            let key = cvt_p(ffi::X509_REQ_get_pubkey(self.as_ptr()))?;
            Ok(PKey::from_ptr(key))
        }
    }

    /// Check if the certificate request is signed using the given public key.
    ///
    /// Returns `true` if verification succeeds.
    ///
    /// This corresponds to [`X509_REQ_verify"].
    ///
    /// [`X509_REQ_verify`]: https://www.openssl.org/docs/man1.1.0/crypto/X509_REQ_verify.html
    pub fn verify<T>(&self, key: &PKeyRef<T>) -> Result<bool, ErrorStack>
    where
        T: HasPublic,
    {
        unsafe { cvt_n(ffi::X509_REQ_verify(self.as_ptr(), key.as_ptr())).map(|n| n != 0) }
    }

    /// Returns the extensions of the certificate request.
    ///
    /// This corresponds to [`X509_REQ_get_extensions"]
    pub fn extensions(&self) -> Result<Stack<X509Extension>, ErrorStack> {
        unsafe {
            let extensions = cvt_p(ffi::X509_REQ_get_extensions(self.as_ptr()))?;
            Ok(Stack::from_ptr(extensions))
        }
    }
}

impl fmt::Debug for X509Req {
    fn fmt(&self, formatter: &mut fmt::Formatter<'_>) -> fmt::Result {
        let mut debug_struct = formatter.debug_struct("X509Req");
        debug_struct.field("version", &self.version());
        debug_struct.field("subject", &self.subject_name());
        if let Ok(public_key) = &self.public_key() {
            debug_struct.field("public_key", public_key);
        };
        debug_struct.finish()
    }
}

/// The result of peer certificate verification.
#[derive(Copy, Clone, PartialEq, Eq)]
pub struct X509VerifyResult(c_int);

impl fmt::Debug for X509VerifyResult {
    fn fmt(&self, fmt: &mut fmt::Formatter<'_>) -> fmt::Result {
        fmt.debug_struct("X509VerifyResult")
            .field("code", &self.0)
            .field("error", &self.error_string())
            .finish()
    }
}

impl fmt::Display for X509VerifyResult {
    fn fmt(&self, fmt: &mut fmt::Formatter<'_>) -> fmt::Result {
        fmt.write_str(self.error_string())
    }
}

impl Error for X509VerifyResult {}

impl X509VerifyResult {
    /// Creates an `X509VerifyResult` from a raw error number.
    ///
    /// # Safety
    ///
    /// Some methods on `X509VerifyResult` are not thread safe if the error
    /// number is invalid.
    pub unsafe fn from_raw(err: c_int) -> X509VerifyResult {
        X509VerifyResult(err)
    }

    /// Return the integer representation of an `X509VerifyResult`.
    #[allow(clippy::trivially_copy_pass_by_ref)]
    pub fn as_raw(&self) -> c_int {
        self.0
    }

    /// Return a human readable error string from the verification error.
    ///
    /// This corresponds to [`X509_verify_cert_error_string`].
    ///
    /// [`X509_verify_cert_error_string`]: https://www.openssl.org/docs/man1.1.0/crypto/X509_verify_cert_error_string.html
    #[allow(clippy::trivially_copy_pass_by_ref)]
    pub fn error_string(&self) -> &'static str {
        ffi::init();

        unsafe {
            let s = ffi::X509_verify_cert_error_string(self.0 as c_long);
            str::from_utf8(CStr::from_ptr(s).to_bytes()).unwrap()
        }
    }

    /// Successful peer certificate verification.
    pub const OK: X509VerifyResult = X509VerifyResult(ffi::X509_V_OK);
    /// Application verification failure.
    pub const APPLICATION_VERIFICATION: X509VerifyResult =
        X509VerifyResult(ffi::X509_V_ERR_APPLICATION_VERIFICATION);
}

foreign_type_and_impl_send_sync! {
    type CType = ffi::GENERAL_NAME;
    fn drop = ffi::GENERAL_NAME_free;

    /// An `X509` certificate alternative names.
    pub struct GeneralName;
    /// Reference to `GeneralName`.
    pub struct GeneralNameRef;
}

impl GeneralNameRef {
    fn ia5_string(&self, ffi_type: c_int) -> Option<&str> {
        unsafe {
            if (*self.as_ptr()).type_ != ffi_type {
                return None;
            }

            let ptr = ASN1_STRING_get0_data((*self.as_ptr()).d as *mut _);
            let len = ffi::ASN1_STRING_length((*self.as_ptr()).d as *mut _);

            let slice = slice::from_raw_parts(ptr as *const u8, len as usize);
            // IA5Strings are stated to be ASCII (specifically IA5). Hopefully
            // OpenSSL checks that when loading a certificate but if not we'll
            // use this instead of from_utf8_unchecked just in case.
            str::from_utf8(slice).ok()
        }
    }

    /// Returns the contents of this `GeneralName` if it is an `rfc822Name`.
    pub fn email(&self) -> Option<&str> {
        self.ia5_string(ffi::GEN_EMAIL)
    }

    /// Returns the contents of this `GeneralName` if it is a `dNSName`.
    pub fn dnsname(&self) -> Option<&str> {
        self.ia5_string(ffi::GEN_DNS)
    }

    /// Returns the contents of this `GeneralName` if it is an `uniformResourceIdentifier`.
    pub fn uri(&self) -> Option<&str> {
        self.ia5_string(ffi::GEN_URI)
    }

    /// Returns the contents of this `GeneralName` if it is an `iPAddress`.
    pub fn ipaddress(&self) -> Option<&[u8]> {
        unsafe {
            if (*self.as_ptr()).type_ != ffi::GEN_IPADD {
                return None;
            }

            let ptr = ASN1_STRING_get0_data((*self.as_ptr()).d as *mut _);
            let len = ffi::ASN1_STRING_length((*self.as_ptr()).d as *mut _);

            Some(slice::from_raw_parts(ptr as *const u8, len as usize))
        }
    }
}

impl fmt::Debug for GeneralNameRef {
    fn fmt(&self, formatter: &mut fmt::Formatter<'_>) -> fmt::Result {
        if let Some(email) = self.email() {
            formatter.write_str(email)
        } else if let Some(dnsname) = self.dnsname() {
            formatter.write_str(dnsname)
        } else if let Some(uri) = self.uri() {
            formatter.write_str(uri)
        } else if let Some(ipaddress) = self.ipaddress() {
            let result = String::from_utf8_lossy(ipaddress);
            formatter.write_str(&result)
        } else {
            formatter.write_str("(empty)")
        }
    }
}

impl Stackable for GeneralName {
    type StackType = ffi::stack_st_GENERAL_NAME;
}

foreign_type_and_impl_send_sync! {
    type CType = ffi::ACCESS_DESCRIPTION;
    fn drop = ffi::ACCESS_DESCRIPTION_free;

    /// `AccessDescription` of certificate authority information.
    pub struct AccessDescription;
    /// Reference to `AccessDescription`.
    pub struct AccessDescriptionRef;
}

impl AccessDescriptionRef {
    /// Returns the access method OID.
    pub fn method(&self) -> &Asn1ObjectRef {
        unsafe { Asn1ObjectRef::from_ptr((*self.as_ptr()).method) }
    }

    // Returns the access location.
    pub fn location(&self) -> &GeneralNameRef {
        unsafe { GeneralNameRef::from_ptr((*self.as_ptr()).location) }
    }
}

impl Stackable for AccessDescription {
    type StackType = ffi::stack_st_ACCESS_DESCRIPTION;
}

foreign_type_and_impl_send_sync! {
    type CType = ffi::X509_ALGOR;
    fn drop = ffi::X509_ALGOR_free;

    /// An `X509` certificate signature algorithm.
    pub struct X509Algorithm;
    /// Reference to `X509Algorithm`.
    pub struct X509AlgorithmRef;
}

impl X509AlgorithmRef {
    /// Returns the ASN.1 OID of this algorithm.
    pub fn object(&self) -> &Asn1ObjectRef {
        unsafe {
            let mut oid = ptr::null();
            X509_ALGOR_get0(&mut oid, ptr::null_mut(), ptr::null_mut(), self.as_ptr());
            Asn1ObjectRef::from_const_ptr_opt(oid).expect("algorithm oid must not be null")
        }
    }
}

foreign_type_and_impl_send_sync! {
    type CType = ffi::X509_OBJECT;
    fn drop = X509_OBJECT_free;

    /// An `X509` or an X509 certificate revocation list.
    pub struct X509Object;
    /// Reference to `X509Object`
    pub struct X509ObjectRef;
}

impl X509ObjectRef {
    pub fn x509(&self) -> Option<&X509Ref> {
        unsafe {
            let ptr = X509_OBJECT_get0_X509(self.as_ptr());
            X509Ref::from_const_ptr_opt(ptr)
        }
    }
}

impl Stackable for X509Object {
    type StackType = ffi::stack_st_X509_OBJECT;
}

cfg_if! {
    if #[cfg(any(ossl110, libressl273))] {
        use ffi::{X509_getm_notAfter, X509_getm_notBefore, X509_up_ref, X509_get0_signature};
    } else {
        #[allow(bad_style)]
        unsafe fn X509_getm_notAfter(x: *mut ffi::X509) -> *mut ffi::ASN1_TIME {
            (*(*(*x).cert_info).validity).notAfter
        }

        #[allow(bad_style)]
        unsafe fn X509_getm_notBefore(x: *mut ffi::X509) -> *mut ffi::ASN1_TIME {
            (*(*(*x).cert_info).validity).notBefore
        }

        #[allow(bad_style)]
        unsafe fn X509_up_ref(x: *mut ffi::X509) {
            ffi::CRYPTO_add_lock(
                &mut (*x).references,
                1,
                ffi::CRYPTO_LOCK_X509,
                "mod.rs\0".as_ptr() as *const _,
                line!() as c_int,
            );
        }

        #[allow(bad_style)]
        unsafe fn X509_get0_signature(
            psig: *mut *const ffi::ASN1_BIT_STRING,
            palg: *mut *const ffi::X509_ALGOR,
            x: *const ffi::X509,
        ) {
            if !psig.is_null() {
                *psig = (*x).signature;
            }
            if !palg.is_null() {
                *palg = (*x).sig_alg;
            }
        }
    }
}

cfg_if! {
    if #[cfg(any(ossl110, libressl350))] {
        use ffi::{
            X509_ALGOR_get0, ASN1_STRING_get0_data, X509_STORE_CTX_get0_chain, X509_set1_notAfter,
            X509_set1_notBefore, X509_REQ_get_version, X509_REQ_get_subject_name,
        };
    } else {
        use ffi::{
            ASN1_STRING_data as ASN1_STRING_get0_data,
            X509_STORE_CTX_get_chain as X509_STORE_CTX_get0_chain,
            X509_set_notAfter as X509_set1_notAfter,
            X509_set_notBefore as X509_set1_notBefore,
        };

        #[allow(bad_style)]
        unsafe fn X509_REQ_get_version(x: *mut ffi::X509_REQ) -> ::libc::c_long {
            ffi::ASN1_INTEGER_get((*(*x).req_info).version)
        }

        #[allow(bad_style)]
        unsafe fn X509_REQ_get_subject_name(x: *mut ffi::X509_REQ) -> *mut ::ffi::X509_NAME {
            (*(*x).req_info).subject
        }

        #[allow(bad_style)]
        unsafe fn X509_ALGOR_get0(
            paobj: *mut *const ffi::ASN1_OBJECT,
            pptype: *mut c_int,
            pval: *mut *mut ::libc::c_void,
            alg: *const ffi::X509_ALGOR,
        ) {
            if !paobj.is_null() {
                *paobj = (*alg).algorithm;
            }
            assert!(pptype.is_null());
            assert!(pval.is_null());
        }
    }
}

cfg_if! {
    if #[cfg(any(ossl110, libressl270))] {
        use ffi::X509_OBJECT_get0_X509;
    } else {
        #[allow(bad_style)]
        unsafe fn X509_OBJECT_get0_X509(x: *mut ffi::X509_OBJECT) -> *mut ffi::X509 {
            if (*x).type_ == ffi::X509_LU_X509 {
                (*x).data.x509
            } else {
                ptr::null_mut()
            }
        }
    }
}

cfg_if! {
    if #[cfg(any(ossl110, libressl350))] {
        use ffi::X509_OBJECT_free;
    } else {
        #[allow(bad_style)]
        unsafe fn X509_OBJECT_free(x: *mut ffi::X509_OBJECT) {
            ffi::X509_OBJECT_free_contents(x);
            ffi::CRYPTO_free(x as *mut libc::c_void);
        }
    }
}<|MERGE_RESOLUTION|>--- conflicted
+++ resolved
@@ -9,12 +9,8 @@
 
 use cfg_if::cfg_if;
 use foreign_types::{ForeignType, ForeignTypeRef};
-<<<<<<< HEAD
 use libc::{c_char, c_int, c_long, c_uchar, c_void};
-=======
-use libc::{c_int, c_long};
 use std::cmp;
->>>>>>> c57a9934
 use std::error::Error;
 use std::ffi::{CStr, CString};
 use std::fmt;
@@ -848,7 +844,38 @@
     type StackType = ffi::stack_st_X509;
 }
 
-<<<<<<< HEAD
+impl Ord for X509 {
+    fn cmp(&self, other: &Self) -> cmp::Ordering {
+        X509Ref::cmp(self, other)
+    }
+}
+
+impl PartialOrd for X509 {
+    fn partial_cmp(&self, other: &Self) -> Option<cmp::Ordering> {
+        X509Ref::partial_cmp(self, other)
+    }
+}
+
+impl PartialOrd<X509Ref> for X509 {
+    fn partial_cmp(&self, other: &X509Ref) -> Option<cmp::Ordering> {
+        X509Ref::partial_cmp(self, other)
+    }
+}
+
+impl PartialEq for X509 {
+    fn eq(&self, other: &Self) -> bool {
+        X509Ref::eq(self, other)
+    }
+}
+
+impl PartialEq<X509Ref> for X509 {
+    fn eq(&self, other: &X509Ref) -> bool {
+        X509Ref::eq(self, other)
+    }
+}
+
+impl Eq for X509 {}
+
 foreign_type_and_impl_send_sync! {
     type CType = ffi::X509_ATTRIBUTE;
     fn drop = ffi::X509_ATTRIBUTE_free;
@@ -918,40 +945,6 @@
     }
 }
 
-=======
-impl Ord for X509 {
-    fn cmp(&self, other: &Self) -> cmp::Ordering {
-        X509Ref::cmp(self, other)
-    }
-}
-
-impl PartialOrd for X509 {
-    fn partial_cmp(&self, other: &Self) -> Option<cmp::Ordering> {
-        X509Ref::partial_cmp(self, other)
-    }
-}
-
-impl PartialOrd<X509Ref> for X509 {
-    fn partial_cmp(&self, other: &X509Ref) -> Option<cmp::Ordering> {
-        X509Ref::partial_cmp(self, other)
-    }
-}
-
-impl PartialEq for X509 {
-    fn eq(&self, other: &Self) -> bool {
-        X509Ref::eq(self, other)
-    }
-}
-
-impl PartialEq<X509Ref> for X509 {
-    fn eq(&self, other: &X509Ref) -> bool {
-        X509Ref::eq(self, other)
-    }
-}
-
-impl Eq for X509 {}
-
->>>>>>> c57a9934
 /// A context object required to construct certain `X509` extension values.
 pub struct X509v3Context<'a>(ffi::X509V3_CTX, PhantomData<(&'a X509Ref, &'a ConfRef)>);
 
